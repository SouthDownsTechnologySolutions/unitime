<?xml version="1.0" encoding="UTF-8" ?>
<?xml-stylesheet type="text/css" href="Release-Notes.css"?>
<!DOCTYPE release-history PUBLIC "-//UniTime//UniTime Release Notes DTD/EN" "Release-Notes.dtd">
<!-- 
 * Licensed to The Apereo Foundation under one or more contributor license
 * agreements. See the NOTICE file distributed with this work for
 * additional information regarding copyright ownership.
 *
 * The Apereo Foundation licenses this file to you under the Apache License,
 * Version 2.0 (the "License"); you may not use this file except in
 * compliance with the License. You may obtain a copy of the License at:
 *
 * http://www.apache.org/licenses/LICENSE-2.0
 *
 * Unless required by applicable law or agreed to in writing, software
 * distributed under the License is distributed on an "AS IS" BASIS,
 * WITHOUT WARRANTIES OR CONDITIONS OF ANY KIND, either express or implied.
 *
 * See the License for the specific language governing permissions and
 * limitations under the License.
 * 
 -->

<release-history>

<doc-title>UniTime 4.0 Release Notes</doc-title>

<release>
	<version>4.0.${build.number}</version>
	<release-date>${build.date}</release-date>
	<category>
		<title>Organizational Changes</title>
		<item>
			<name>The Apereo Foundation</name>
			<description>
				<line>This is the first release under the Apereo Foundation.</line>
				<line>License was changed to the Apache Software License (ASL), Version 2.0.</line>
			</description>
		</item>
	</category>
	<category>
		<title>Bug Fixes</title>
		<item>
			<name>Session Roll Forward</name>
			<description>
				<line>Distribution Preferences: fixed rolling forward of distribution preferences when an academic session is rolled forward multiple times.
					<line>There can be multiple distribution preferences with the same value of the uniqueIdRolledForwardFrom attribute, one for each target academic session.</line>
				</line>
			</description>
		</item>
		<item>
			<name>Examination Timetabling</name>
			<description>
				<line>Load Availabilities: ignore class event meetings that are cancelled.</line>
			</description>
		</item>
		<item>
			<name>Event Management</name>
			<description>
				<line>Course Related Events: class selection corrected when trying to select a class that has a parent class.
					<line>Only top level classes showed up in the Class Number drop down.</line>
				</line>
				<line>iCalendar Export: fixed SEQUENCE and DTSTAMP attributes in the iCalendar feed.
					<line>This change fixes the issue of DTSTAMP being blank in certain cases (and violating the RFC 5545).</line>
				</line>
			</description>
		</item>
		<item>
			<name>Online Student Scheduling</name>
			<description>
				<line>Online Scheduling Reports: fixed null exception thrown when there is a student with free time request.</line>
			</description>
		</item>
<<<<<<< HEAD
=======
		<item>
			<name>Course Timetabling</name>
			<description>
				<line>Database Save: Fixed SuspectedException thrown during save of the conflict statistics under certain condition.
					<line>If run in a cluster, the remembered address of the web-server gets invalid when the web-server is restarted.</line>
				</line>
			</description>
		</item>
		<item>
			<name>Rooms</name>
			<description>
				<line>Edit Room Groups / Features (accessible from the Room Detail page): fixed the problem of removing the last departmental room feature or group.
					<line>It was not possible to remove the last departmental room feature or room group using this page because the relation between the feature / group
						and the location was not updated on both sides in this particular case.
					</line>
					<line>The other page (Edit Room Feature / Group) did not have the problem.</line>
				</line>
			</description>
		</item>
>>>>>>> 8cae8054
	</category>
	<category>
		<title>Other Improvements</title>
		<item>
			<name>Suggestions</name>
			<description>
				<line>When a placement that conflicts with itself is selected, display the selected assignments and the conflict table, but no Assign button.
					<line>This is to give the user more information on why the selected assignment cannot be used.</line>
				</line>
			</description>
		</item>
		<item>
			<name>CAS Authentication</name>
			<description>
				<line>Added ability to provide user external id and full name from the CAS response attributes.</line>
			</description>
		</item>
		<item>
			<name>Event Management</name>
			<description>
				<line>Email Confirmation: Added ability to CC event managers in the confirmation email.
					<line>This is only enabled when the unitime.email.event.managers application property is set to true (default is false).</line>
					<line>If set to true, all timetable managers that are associated with the event department of a room in the event and
						which have an event management role (that is a role with Event Lookup Contact permission) with the receive emails toggle checked
						are carbon copied on the event confirmation email.</line>
				</line>
			</description>
		</item>
		<item>
			<name>Data Entry</name>
			<description>
				<line>Classes, Instructional Offerings: Added ability to highlight preferences that are set directly on classes.
					<line>Preferences that are set directly on classes have light yellow background.
						<line>This is only enabled when the unitime.preferences.highlightClassPrefs property is set to true (default is false).</line>
					</line>
					<line>Preference owner (class, scheduling subpart, instructor, etc.) is also mentioned in the preference tooltip (this feature is always on).</line>
				</line>
			</description>
		</item>
	</category>
</release>

<release>
	<version>3.5.187</version>
	<release-date>Tue, 23 Dec 2014</release-date>
	<category>
		<title>Technology Update</title>
		<item>
			<name>Clustering</name>
			<description>
				<line>Improved ability for UniTime to run in a cluster.
					<line>Remote solver servers connect to each other and the web server(s) using JGroups.</line>
					<line>Hibernate L2 cache is now replicated across the cluster.
						<line>However, L2 cache is disabled when Hibernate is used outside of Tomcat (e.g., on a remote solver server).</line>
					</line>
				</line>
				<line>Clustering can be disabled by setting application properties unitime.hibernate.cluster (Hibernate L2 cache) and unitime.solver.cluster (remove solver servers) to false.</line>
				<line>Online student scheduling server can now run on multiple machines at once, with the data asynchronously replicated (using infinispan) and one machine being the master (responsible for all the updates).
					<line>To enable replication, set unitime.enrollment.server.replicated to true.</line>
				</line>
			</description>
		</item>
		<item>
			<name>Constraint Solver</name>
			<description>
				<line>Using the latest version of CPSolver 1.3</line>
				<line>This update contains a new assignment model and multi-core capabilities.</line>
			</description>
		</item>
		<item>
			<name>Mobile</name>
			<description>
				<line>A few initial steps have been made towards a frendlier version of UniTime pages on mobile (tables or phone) devices.</line>
				<line>Mobile page layout is using less tables, and there is a new menu.</line>
			</description>
		</item>
	</category>
	<category>
		<title>Student Scheduling</title>
		<item>
			<name>Over-Expected Criterion</name>
			<description>
				<line>Added ability to provide a custom criterion that decides whether a class is over-expected or not.</line>
				<line>Default implementation now falls back to section balancing when there are no expectations.
					<line>I.e., students can be only allowed into sections that are (or will become) dis-balanced by more than 10% if there are no other sections meeting their schedule.</line>
				</line>
			</description>
		</item>
		<item>
			<name>Student Scheduling Reports</name>
			<description>
				<line>Added an interface that is implemented by all the reports.</line>
				<line>Added time / availability conflicts report: unlike the existing course conflict report, conflicts are counted between individual classes.</line>
				<line>Distance conflict report: changed to compute conflicts between individual classes.</line>
				<line>Unbalanced sections report: list sections that are dis-balanced by more than 10%.</line>
				<line>Time-overlaps report: list time conflicts between classes (that do allow for time overlaps).</line>
				<line>Added a page through which various student sectioning solver reports can be displayed:
					<line>Works for both batch (page  Student Sectioning Solver Reports, menu Students > Solver Reports) and online (page Online Student Scheduling Reports, menu Students > Online Scheduling Reports).</line>
					<line>All the existing current reports are available (time conflicts, availability conflicts, unbalanced classes, distance conflicts, time overlaps).</line>
				</line>
			</description>
		</item>
		<item>
			<name>Student Scheduling Dashboard</name>
			<description>
				<line>Display Not-Enrolled student requests instead of just the wait-listed ones.</line>
				<line>Distinguish wait-listed unassigned request with the w) hint.
					<line>This is done in the same way as there is the r) hint for enrollments using reservations or for reserved space.</line>
				</line>
				<line>Filter text field was replaced by the new filter box component (which is used on the events page, e.g., as Event Filter or Room Filter).</line>
			</description>
		</item>
		<item>
			<name>Student Scheduling Assistant</name>
			<description>
				<line>Added ability to wait-list an unassigned course request in the List of Classes table.</line>
				<line>Added ability to automatically add course request and alternate course request lines as they are needed.</line>
				<line>Time Conflicts: display the allowed time conflicts note (Overlaps with x) in red color.
					<line>There is also a warning icon next to each class that has a time conflict.</line>
				</line>
			</description>
		</item>
		<item>
			<name>Custom Student Enrollment Interface</name>
			<description>
				<line>Added an ability to provide a custom class that synchronizes the enrollments with an external system.</line>
				<line>The interface can be used to check student's eligibility (an additional step in the CheckEligibility action).
					<line>The external system can request students to enter a PIN number.</line>
					<line>Discrepancies between the two systems can be detected (e.g., a student may be denied the ability to enroll through UniTime if the two systems are not in sync).</line>
				</line>
				<line>The interface can be used to enroll students into classes (an additional step in the EnrollStudent action).
					<line>The external system may reject enrollment of some classes.</line>
					<line>If this happens, student is not enrolled into the rejected classes in UniTime as well (appropriate error messages are displayed instead).</line>
				</line>
				<line>Automated qait-listing is disabled when such a custom interface is used.</line>
				<line>This change also includes an example implementation using the new Banner XE (RESTful) interface.</line>
			</description>
		</item>
	</category>
	<category>
		<title>Course Timetabling</title>
		<item>
			<name>Instructor Preferences</name>
			<description>
				<line>Added ability to automatically inherit instructor preferences to externally managed classes.</line>
				<line>There is a new toggle (inherit instructor preferences) on a department which controls whether instructor preferences are to be inherited or not.</line>
				<line>Applicable room and building preferences, global room features and groups can now be inherited onto an externally managed class as well.</line>
				<line>If the externally managed department does not allow required time and/or room preferences, the instructor preferences are weakened accordingly.</line>
			</description>
		</item>
		<item>
			<name>Hierarchical Preference Inheritance</name>
			<description>
				<line>If there are two or more scheduling subparts in a parent-child relation with the same instructional type (e.g., Lec - Lec a - Lec b stacked underneath), inherit preferences and the date pattern from the parent subpart whenever possible.</line>
				<line>This behavior can be enabled by setting application property unitime.preferences.hierarchicalInheritance to true.</line>
			</description>
		</item>
		<item>
			<name>Instructor Unavailability</name>
			<description>
				<line>Instructor unavailabilty can include special and course-related events that are approved.
					<line>These are events for which the instructor is the main contact or he/she is present in the additional contacts of the event.</line>
					<line>This feature can be enabled by setting the application property unitime.events.instructorUnavailability to true (default is false).</line>
				</line>
				<line>If enabled, the unavailabilities will also show:
					<line>in the Timetable Grid (in the same way as blocking events are displayed for rooms now)</line>
					<line>on the Instructor Detail page (there is a new section called Instructor Unavailability, only visible when there is at least one such blocking event for the instructor).</line>
				</line>
				<line>The RoomAvailabilityInterface has been extended to provide instructor availability, the default room availability service has been extended to provide instructor availability from the events as described above.</line>
			</description>
		</item>
		<item>
			<name>Course Credit</name>
			<description>
				<line>Course credit moved from instructional offering to course offering.
					<line>That is, each course of a cross-list can have a different credit information.</line>
					<line>This allows for variable credit courses where a student can pick the proper number of credits by selecting the appropriate course offering in the cross-list.</line>
				</line>
				<line>Course credit information is now also visible in the Course Finder dialog of the Student Scheduling Assistant page.</line>
			</description>
		</item>
	</category>
	<category>
		<title>Other Changes</title>
		<item>
			<name>Event Management: No Room Check</name>
			<description>
				<line>Rooms that have the Ignore Room Check toggle enabled can be overbooked.
					<line>To easily identify such a room, there is a No Room Check note in the room's tooltip and the room name is in italic in the Meetings table on the Add / Edit Event pages.</line>
				</line>
				<line>Meetings that are in a room with no room check never show any conflicts and such meetings also never show among conflicting events.</line>
			</description>
		</item>
		<item>
			<name>Rooms</name>
			<description>
				<line>Added ability to provide room pictures.</line>
				<line>Pictures (of a room) can be updated for
					<line>the current academic session only,</line>
					<line>the current academic session and all future academic sessions, or</line>
					<line>all academic sessions.</line>
				</line>
			</description>
		</item>
		<item>
			<name>Application Properties</name>
			<description>
				<line>All (or most of) application properties are now registered and used through the ApplicationProperty enum.
					<line>This allows for an easy place to see all configuration properties, define their default values and short descriptions.</line>
				</line>
				<line>Application Configuration page was modified to include all registered properties, including their defaults and descriptions.</line>
			</description>
		</item>
		<item>
			<name>Data Exchange</name>
			<description>
				<line>Added export of student course requests.</line>
				<line>Student Class Enrollment Import: update student course requests to match student class enrollments.</line>
				<line>Room Sharing: added ability to export and import room sharing.</line>
				<line>Student Import, Student Class Enrollments Import: added incremental mode
					<line>When not in incremental mode, students (student class enrollments) that are not included in the XML are deleted (this is the default).</line>
					<line>When in incremental mode, students that are not included in the file are completely ignored.</line>
				</line>
				<line>Student Course Requests Import
					<line>Added ability to cancel a student through the import (cancelStudent element).</line>
					<line>Added ability to include class enrollments with the course requests.</line>
					<line>Added enrollment mode (attribute enrollment on the root element) with the following values:
						<line>update: enrollments are updated to point to new course requests, orphaned enrollments (enrollments without course requests) are deleted (this is the default)</line>
						<line>nochange: all enrollments are kept (previously, this was achieved by keepEnrollments='true')</line>
						<line>import: import enrollments from the file (default when there are class elements in the file)</line>
						<line>delete: all class enrollments (of the related students) are deleted</line>
					</line>
				</line>
			</description>
		</item>
		<item>
			<name>CAS Authentication</name>
			<description>
				<line>Added provisions for CAS-based authentication.</line>
				<line>To enable CAS, uncomment the CAS Authentication sections in securityContext.xml and web.xml (see the comments there).</line>
			</description>
		</item>
		<item>
			<name>Localization</name>
			<description>
				<line>Added en_UK locale: it is much like the default, except of time (24-hour format) and date (day before moth) formatting.</line>
				<line>Course Timetabling: Added ability to display assigned times in either 12-hour or 24-hour time format (based on the locale).</line>
			</description>
		</item>
	</category>
	<category>
		<title>Constraint Solver</title>
		<item>
			<name>Course Timetabling: Deterministic Student Sectioning Customization</name>
			<description>
				<line>This custom sectioning assign students to groups in a deterministic way.
					<line>Students are ordered by their academic information (curriculum) and unique ids and assigned in this order to the first available group (configuration or lecture).</line>
				</line>
				<line>To enable this customization set the following parameter:
					<line>StudentSectioning.Class=org.cpsolver.coursett.custom.DeterministicStudentSectioning</line>
				</line>
			</description>
		</item>
		<item>
			<name>Course Timetabling: Group Constraint</name>
			<description>
				<line>Forward checking extended to all hard group constraints (not only meet-together).</line>
				<line>It is possible to avoid forward check on variables with large domains (parameter ForwardCheck.MaxDomainSize, defaults to 1000) and to limit the depth (parameter ForwardCheck.MaxDepth, defaults to 2).</line>
			</description>
		</item>
		<item>
			<name>Course Timetabling: MaxBreaks constraint</name>
			<description>
				<line>MaxBreaks constraint limits the number of blocks of non back-to-back classes of an instructor on a day.</line>
				<line>It has two parameters: a maximal number of breaks and a minimal length of a break between two classes not to be considered in the same block.
					<line>For example, reference _MaxBreaks:1:30_ translates to a maximum number of one break (two blocks) on a day of classes not more than 30 minutes a part.</line>
				</line>
			</description>
		</item>
		<item>
			<name>Course Timetabling: Class Weights</name>
			<description>
				<line>Added an ability to provide each class with a weight.
					<line>This weight is used in the time and room preferences (the preference is weighted by the "importance" of the class).</line>
				</line>
				<line>For instance, this can be used for classes that are only offered once in a semester to have a lower weight.
					<line>So that there is an incentive to put a class that is taught every week in a preferred time even if it bumps two classes (that only meet once) from their preferred times.</line>
				</line>
				<line>This also allows for things like giving compulsory or elective courses more weight over optional courses in the curriculum timetabling, if ever needed.</line>
				<line>This feature can be enabled by the solver parameter Class Weights, two implementations are now available:
					<line>Default Class Weights (default): all class weights are 1.0 (so, all works as before).</line>
					<line>Average Hours A Week Class Weights: a weight of a class is estimated by the average number of hours it takes during the academic session.</line>
				</line>
			</description>
		</item>
		<item>
			<name>IFS: Neighborhood Search Algorithms</name>
			<description>
				<line>Added a general versions of Hill Climber, Great Deluge, and Simulated Annealing to the solver, with three problem independent neighboorhoods:
					<line>Random move just picks a random unconflicting value to a variable.</line>
					<line>Random swap tries to resolve all possible conflicts (unlike with suggestions there is no limit on depth, however, no new conflict can be created by resolving an existing one).</line>
					<line>Suggestion move: a variable is selected randomly, a limited depth backtracking is used to find a possible change.
						<line>Unlike in NeighbourSelectionWithSuggestions, the very first found suggestion is returned.</line>
					</line>
				</line>
				<line>Added a "simple search" algorithm that combines the ifs, hill climber, and great deluge or simulated annealing in a similar way as the examination solver (or the ITC competition solver) does.</line>
				<line>This algorithm is enabled by setting the Search Algorithm solver parameter to Experimental.</line>
			</description>
		</item>
		<item>
			<name>Student Scheduling: Required Reservation Constraint</name>
			<description>
				<line>This global constraint ensures that reservations that must be used are used.
					<line>That is, an enrollment is conflicting when there is a reservation for the student that must be used, but the given enrollment does not use it.</line>
				</line>
				<line>While the domain of the course request already does not allow for such enrollments, such an enrollment can be loaded in from the database or XML.
					<line>This constraint is to prevent assignment of such invalid enrollments.</line>
				</line>
			</description>
		</item>
		<item>
			<name>Course Timetabling: Room Ratio</name>
			<description>
				<line>Changed the computation of minimal room size to round(room ratio x class limit), instead of the previous ceil(room ratio x class limit).</line>
				<line>While using ceiling instead of round has some merit, this fixes the ongoing issues with the computation.
					<line>E.g., minimal room size of a class with limit 25 and room ratio 0.6 was 16 (as 0.6f * 25 = 15.000001 in Java) instead of the expected 15.</line>
				</line>
			</description>
		</item>
		<item>
			<name>Course Timetabling: MaxWeeks constraint</name>
			<description>
				<line>The MaxWeeks constraint limits the number of weeks during which the given set of classes are taught.</line>
				<line>It has two parameters: a maximal number of weeks during which the given set of classes can be placed and a day code indicating what days of week are considered.</line>
				<line>Reference _MaxWeeks:3:48_ translates to a maximum number of 3 weeks, but only for classes that are placed on Fridays and Saturdays
					<line>(64 for Monday, 32 for Tuesday, 16 for Wednesday, 8 for Thursday, 4 for Friday, 2 for Saturday, and 1 for Sunday)</line>
					<line>If the second parameter is zero, all days of week are considered.</line>
				</line>
			</description>
		</item>
		<item>
			<name>Course Timetabling: Classes with multiple rooms</name>
			<description>
				<line>For each time, limit the number of room combinations (parameter General.MaxRoomCombinations, defaults to 100).
					<line>Domain is dynamic (not cached) in this case, preferring rooms that are available for the given time (for which the room combinations are generated).</line>
				</line>
			</description>
		</item>
		<item>
			<name>Course Timetabling: Max N Hours A Day constraint</name>
			<description>
				<line>Added ability to consider date patterns (individual weeks).
					<line>When solver parameter MaxNHoursADay.ConsiderDatePatterns is set to true (this is also the new default).</line>
					<line>For former behavior, set MaxNHoursADay.ConsiderDatePatterns to false.</line>
				</line>
			</description>
		</item>
		<item>
			<name>Course Timetabling: Distribution Preferences</name>
			<description>
				<line>Added structure One of Each
					<line>The distribution constraint is created for each combination of classes such that one class is taken from each line representing a class or a scheduling subpart</line>
					<line>For instance, if the constraint is put between three scheduling subparts, a constraint will be posted between  each combination of three classes, each from one of the three subparts.</line>
					<line>If a constraint is put between a class and a scheduling subpart, there will be a binary constraint posted between the class and each of the classes of the scheduling subpart.</line>
				</line>
			</description>
		</item>
	</category>
</release>
</release-history><|MERGE_RESOLUTION|>--- conflicted
+++ resolved
@@ -71,8 +71,6 @@
 				<line>Online Scheduling Reports: fixed null exception thrown when there is a student with free time request.</line>
 			</description>
 		</item>
-<<<<<<< HEAD
-=======
 		<item>
 			<name>Course Timetabling</name>
 			<description>
@@ -92,7 +90,6 @@
 				</line>
 			</description>
 		</item>
->>>>>>> 8cae8054
 	</category>
 	<category>
 		<title>Other Improvements</title>
