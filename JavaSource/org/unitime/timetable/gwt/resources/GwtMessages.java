/*
 * Licensed to The Apereo Foundation under one or more contributor license
 * agreements. See the NOTICE file distributed with this work for
 * additional information regarding copyright ownership.
 *
 * The Apereo Foundation licenses this file to you under the Apache License,
 * Version 2.0 (the "License"); you may not use this file except in
 * compliance with the License. You may obtain a copy of the License at:
 *
 * http://www.apache.org/licenses/LICENSE-2.0
 *
 * Unless required by applicable law or agreed to in writing, software
 * distributed under the License is distributed on an "AS IS" BASIS,
 * WITHOUT WARRANTIES OR CONDITIONS OF ANY KIND, either express or implied.
 *
 * See the License for the specific language governing permissions and
 * limitations under the License.
 * 
*/
package org.unitime.timetable.gwt.resources;

import com.google.gwt.i18n.client.Messages;

/**
 * @author Tomas Muller
 */
public interface GwtMessages extends Messages {
	
	@DefaultMessage("{0} Help")
	String pageHelp(String pageTitle);

	@DefaultMessage("Version {0} built on {1}")
	String pageVersion(String version, String buildDate);
	
<<<<<<< HEAD
	@DefaultMessage("&copy; 2008 - 2015 The Apereo Foundation,<br>distributed under Apache License, Version 2.")
	String pageCopyright();
	
	@DefaultMessage("UniTime {0}, \u00A9 2008 - 2015 The Apereo Foundation, distributed under Apache License.")
=======
	@DefaultMessage("&copy; 2008 - 2015 The Apereo Foundation,<br>distributed under the Apache License, Version 2.")
	String pageCopyright();
	
	@DefaultMessage("UniTime {0}, \u00A9 2008 - 2015 The Apereo Foundation, distributed under the Apache License.")
>>>>>>> a74aadd9
	String pdfCopyright(String version);
	
	@DefaultMessage("Oooops, the loading is taking too much time... Something probably went wrong. You may need to reload this page.")
	String warnLoadingTooLong();
	
	@DefaultMessage("The operation may take a lot of time...<br>Click this message to cancel the operation.")
	String warnLoadingTooLongCanCancel();

	@DefaultMessage("Login is required to access this page.")
	String authenticationRequired();
	
	@DefaultMessage("Your timetabling session has expired. Please log in again.")
	String authenticationExpired();

	@DefaultMessage("Insufficient user privileges.")
	String authenticationInsufficient();
	
	@DefaultMessage("No academic session selected.")
	String authenticationNoSession();

	@DefaultMessage("Export in iCalendar format.")
	String exportICalendar();
	
	@DefaultMessage("Select All")
	String opSelectAll();

	@DefaultMessage("Select All Conflicting")
	String opSelectAllConflicting();

	@DefaultMessage("Clear Selection")
	String opClearSelection();
	
	@DefaultMessage("&#10007; R<u>e</u>move")
	String opDeleteSelectedMeetings();
	
	@DefaultMessage("&#10008 R<u>e</u>move All")
	String opDeleteNewMeetings();
	
	@DefaultMessage("Setup <u>T</u>imes ...")
	String opChangeOffsets();
	
	@DefaultMessage("<u>M</u>odify ...")
	String opModifyMeetings();

	@DefaultMessage("<b><i>+</i></b> Add Meeti<u>n</u>gs ...")
	String opAddMeetings();

	@DefaultMessage("Sort by {0}")
	String opSortBy(String column);
	
	@DefaultMessage("&#9744; {0}")
	String opShow(String column);

	@DefaultMessage("&#9746; {0}")
	String opHide(String column);
	
	@DefaultMessage("&#9744; {0}")
	String opCheck(String column);

	@DefaultMessage("&#9746; {0}")
	String opUncheck(String column);

	@DefaultMessage("&#10003; <u>A</u>pprove ...")
	String opApproveSelectedMeetings();

	@DefaultMessage("&#10004; <u>A</u>pprove All ...")
	String opApproveAllMeetings();

	@DefaultMessage("&#10007; <u>R</u>eject ...")
	String opRejectSelectedMeetings();

	@DefaultMessage("&#10008; <u>R</u>eject All ...")
	String opRejectAllMeetings();

	@DefaultMessage("&#10007; <u>C</u>ancel ...")
	String opCancelSelectedMeetings();

	@DefaultMessage("&#10008; <u>C</u>ancel All ...")
	String opCancelAllMeetings();

	@DefaultMessage("&#10007; <u>C</u>ancel")
	String opCancelSelectedMeetingsNoPopup();

	@DefaultMessage("&#10008; <u>C</u>ancel All")
	String opCancelAllMeetingsNoPopup();

	@DefaultMessage("<i>?</i> <u>I</u>nquire ...")
	String opInquireSelectedMeetings();

	@DefaultMessage("<b><i>?</i></b> <u>I</u>nquire ...")
	String opInquireAllMeetings();
	
	@DefaultMessage("<u>A</u>pprove Meetings")
	String opApproveMeetings();

	@DefaultMessage("<u>R</u>eject Meetings")
	String opRejectMeetings();

	@DefaultMessage("<u>I</u>nquire")
	String opInquireMeetings();

	@DefaultMessage("<u>C</u>ancel Meetings")
	String opCancelMeetings();
	
	@DefaultMessage("<u>B</u>ack")
	String opBack();

	@DefaultMessage("Export PDF")
	String opExportPDF();

	@DefaultMessage("Export CSV")
	String opExportCSV();

	@DefaultMessage("Export iCalendar")
	String opExportICalendar();
		
	@DefaultMessage("Expand All")
	String opExpandAll();
	
	@DefaultMessage("Collapse All")
	String opCollapseAll();
	
	@DefaultMessage("Sort by default")
	String opSortDefault();
	
	@DefaultMessage("Hide All")
	String opHideAll();
	
	@DefaultMessage("Show All")
	String opShowAll();
	
	@DefaultMessage("Hide {0}")
	String opHideItem(String item);
	
	@DefaultMessage("Show {0}")
	String opShowItem(String item);
	
	@DefaultMessage("Hide Details")
	String opHideDetails();
	
	@DefaultMessage("Show Details")
	String opShowDetails();
	
	@DefaultMessage("Show All Courses")
	String opShowAllCourses();
	
	@DefaultMessage("Show Empty Courses")
	String opShowEmptyCourses();
	
	@DefaultMessage("Hide Empty Courses")
	String opHideEmptyCourses();
	
	@DefaultMessage("Select All Courses")
	String opSelectAllCourses();
	
	@DefaultMessage("Remove Selected Courses")
	String opRemoveSelectedCourses();

	@DefaultMessage("Hide Empty Classifications")
	String opHideEmptyClassifications();
	
	@DefaultMessage("Show All Classifications")
	String opShowAllClassifications();
	
	@DefaultMessage("Show {0} Enrollment")
	String opShowEnrollmentByType(String type);
	
	@DefaultMessage("Populate Course Projected Demands")
	String opPopulateCourseProjectedDemands();
	
	@DefaultMessage("Populate Course Projected Demands (Include Other Students)")
	String opPopulateCourseProjectedDemandsIncludeOther();
	
	@DefaultMessage("Show Numbers")
	String opShowNumbers();
	
	@DefaultMessage("Show Percentages")
	String opShowPercentages();
	
	@DefaultMessage("New group...")
	String opNewGroup();
	
	@DefaultMessage("Clear Requested Enrollments")
	String opClearRequestedEnrollment();
	
	@DefaultMessage("Clear Requested Enrollments (Selected Courses Only)")
	String opClearRequestedEnrollmentSelectedCoursesOnly();
	
	@DefaultMessage("Clear Requested Enrollments (All Classifications)")
	String opClearRequestedEnrollmentAllClassifications();
	
	@DefaultMessage("Clear Requested Enrollments (All Classifications, Selected Courses Only)")
	String opClearRequestedEnrollmentAllClassificationsSelectedCoursesOnly();
	
	@DefaultMessage("Copy Last-Like &rarr; Requested")
	String opCopyLastLikeToRequested();
	
	@DefaultMessage("Copy Last-Like &rarr; Requested (Selected Courses Only)")
	String opCopyLastLikeToRequestedSelectedCoursesOnly();
	
	@DefaultMessage("Copy Last-Like &rarr; Requested (All Classifications)")
	String opCopyLastLikeToRequestedAllClassifications();
	
	@DefaultMessage("Copy Last-Like &rarr; Requested (All Classifications, Selected Courses Only)")
	String opCopyLastLikeToRequestedAllClassificationsSelectedCoursesOnly();
	
	@DefaultMessage("Copy Current &rarr; Requested")
	String opCopyCurrentToRequested();
	
	@DefaultMessage("Copy Current &rarr; Requested (Selected Courses Only)")
	String opCopyCurrentToRequestedSelectedCoursesOnly();
	
	@DefaultMessage("Copy Current &rarr; Requested (All Classifications)")
	String opCopyCurrentToRequestedAllClassifications();
	
	@DefaultMessage("Copy Current &rarr; Requested (All Classifications, Selected Courses Only)")
	String opCopyCurrentToRequestedAllClassificationsSelectedCoursesOnly();
	
	@DefaultMessage("Copy Projection &rarr; Requested")
	String opCopyProjectionToRequested();
	
	@DefaultMessage("Copy Projection &rarr; Requested (Selected Courses Only)")
	String opCopyProjectionToRequestedSelectedCoursesOnly();
	
	@DefaultMessage("Copy Projection &rarr; Requested (All Classifications)")
	String opCopyProjectionToRequestedAllClassifications();
	
	@DefaultMessage("Copy Projection &rarr; Requested (All Classifications, Selected Courses Only)")
	String opCopyProjectionToRequestedAllClassificationsSelectedCoursesOnly();
	
	@DefaultMessage("Copy Registered &rarr; Requested")
	String opCopyCourseRequestsToRequested();
	
	@DefaultMessage("Copy Registered &rarr; Requested (Selected Courses Only)")
	String opCopyCourseRequestsToRequestedSelectedCoursesOnly();
	
	@DefaultMessage("Copy Registered &rarr; Requested (All Classifications)")
	String opCopyCourseRequestsToRequestedAllClassifications();
	
	@DefaultMessage("Copy Registered &rarr; Requested (All Classifications, Selected Courses Only)")
	String opCopyCourseRequestsToRequestedAllClassificationsSelectedCoursesOnly();
	
	@DefaultMessage("Assign")
	String opGroupAssign();
	
	@DefaultMessage("Update")
	String opGroupUpdate();
	
	@DefaultMessage("Delete")
	String opGroupDelete();
	
	@DefaultMessage("Save")
	String opQuerySave();
	
	@DefaultMessage("Delete")
	String opQueryDelete();
	
	@DefaultMessage("Test")
	String opQueryTest();
	
	@DefaultMessage("Back")
	String opQueryBack();
	
	@DefaultMessage("Save")
	String opScriptSave();
	
	@DefaultMessage("Delete")
	String opScriptDelete();
	
	@DefaultMessage("Update")
	String opScriptUpdate();
	
	@DefaultMessage("Back")
	String opScriptBack();
	
	@DefaultMessage("Edit Requested Enrollments")
	String opEditRequestedEnrollments();
	
	@DefaultMessage("Delete Selected Curricula")
	String opDeleteSelectedCurricula();
	
	@DefaultMessage("Merge Selected Curricula")
	String opMergeSelectedCurricula();
	
	@DefaultMessage("Curriculum Projection Rules")
	String opCurriculumProjectionRules();
	
	@DefaultMessage("Update Requested Enrollment by Projection Rules")
	String opUpdateRequestedEnrollmentByProjectionRules();
	
	@DefaultMessage("Update Requested Enrollment And Course Projections")
	String opUpdateRequestedEnrollmentAndCourseProjections();
	
	@DefaultMessage("Create Curricula from Last-Like Enrollments &amp; Projections")
	String opCreateCurriculaFromLastLike();
	
	@DefaultMessage("Re-Create Curricula from Last-Like Enrollments &amp; Projections")
	String opRecreateCurriculaFromLastLike();
	
	@DefaultMessage("Create Curricula from Course Registrations")
	String opCreateCurriculaFromCourseRequests();
	
	@DefaultMessage("Re-Create Curricula from Course Registrations")
	String opRecreateCurriculaFromCourseRequests();
	
	@DefaultMessage("Show Names")
	String opShowNames();
	
	@DefaultMessage("Show Abbreviations")
	String opShowAbbreviations();
	
	@DefaultMessage("Swap Axes")
	String opSwapAxes();
	
	@DefaultMessage("Approve New Meetings")
	String opAutomaticApproval();
	
	@DefaultMessage("Condense Repetitions")
	String opHideRepeatingInformation();
	
	@DefaultMessage("Press Ctrl + C to copy the selected URL, and Escape to hide this dialog.")
	String hintCtrlCToCopy();

	@DefaultMessage("Date")
	String colDate();

	@DefaultMessage("Day Of Week")
	String colDayOfWeek();

	@DefaultMessage("First Date")
	String colFirstDate();

	@DefaultMessage("Last Date")
	String colLastDate();

	@DefaultMessage("Published Time")
	String colPublishedTime();

	@DefaultMessage("Published Start")
	String colPublishedStartTime();

	@DefaultMessage("Published End")
	String colPublishedEndTime();

	@DefaultMessage("Allocated Time")
	String colAllocatedTime();

	@DefaultMessage("Allocated Start")
	String colAllocatedStartTime();

	@DefaultMessage("Allocated End")
	String colAllocatedEndTime();

	@DefaultMessage("Setup")
	String colSetupTimeShort();

	@DefaultMessage("Setup Time")
	String colSetupTime();

	@DefaultMessage("Teardown")
	String colTeardownTimeShort();

	@DefaultMessage("Teardown Time")
	String colTeardownTime();

	@DefaultMessage("Location")
	String colLocation();
	
	@DefaultMessage("Capacity")
	String colCapacity();

	@DefaultMessage("Approved")
	String colApproval();
	
	@DefaultMessage("Status")
	String colStatus();

	@DefaultMessage("Name")
	String colName();
	
	@DefaultMessage("Course")
	String colCourse();
	
	@DefaultMessage("Offering")
	String colOffering();

	@DefaultMessage("Configuration")
	String colConfig();

	@DefaultMessage("Section")
	String colSection();
	
	@DefaultMessage("Type")
	String colType();
	
	@DefaultMessage("Title")
	String colTitle();
	
	@DefaultMessage("Time")
	String colTime();

	@DefaultMessage("Instructor")
	String colInstructor();

	@DefaultMessage("Instructor / Sponsor")
	String colSponsorOrInstructor();

	@DefaultMessage("Main Contact")
	String colMainContact();
	
	@DefaultMessage("Limit")
	String colLimit();

	@DefaultMessage("Enrollment")
	String colEnrollment();
	
	@DefaultMessage("Email")
	String colEmail();
	
	@DefaultMessage("Phone")
	String colPhone();
	
	@DefaultMessage("Subject")
	String colSubject();
	
	@DefaultMessage("Subjects")
	String colSubjects();

	@DefaultMessage("Course Number")
	String colCourseNumber();
	
	@DefaultMessage("Courses")
	String colCourses();
	
	@DefaultMessage("Config / Subpart")
	String colConfigOrSubpart();
	
	@DefaultMessage("Configs / Subparts")
	String colConfigsOrSubparts();
	
	@DefaultMessage("Class Number")
	String colClassNumber();
	
	@DefaultMessage("Classess")
	String colClasses();

	@DefaultMessage("User")
	String colUser();
	
	@DefaultMessage("Action")
	String colAction();
	
	@DefaultMessage("Meetings")
	String colMeetings();
	
	@DefaultMessage("Note")
	String colNote();

	@DefaultMessage("Attachment")
	String colAttachment();
	
	@DefaultMessage("Distance")
	String colRoomDistance();

	@DefaultMessage("Availability")
	String colRoomAvailability();
	
	@DefaultMessage("Curriculum")
	String colCurriculum();
	
	@DefaultMessage("Academic Area")
	String colAcademicArea();
	
	@DefaultMessage("Major(s)")
	String colMajors();
	
	@DefaultMessage("Total")
	String colTotal();
	
	@DefaultMessage("Total {0}")
	String colTotalOf(String what);
	
	@DefaultMessage("Other Students")
	String colOtherStudents();
	
	@DefaultMessage("Group")
	String colGroup();
	
	@DefaultMessage("Last&#8209;Like")
	String colLastLike();
	
	@DefaultMessage("Projected")
	String colProjected();
	
	@DefaultMessage("Enrolled")
	String colEnrolled();
	
	@DefaultMessage("Department")
	String colDepartment();
	
	@DefaultMessage("Last-Like<br>Enrollment")
	String colLastLikeEnrollment();
	
	@DefaultMessage("Projected<br>by&nbsp;Rule")
	String colProjectedByRule();
	
	@DefaultMessage("Requested<br>Enrollment")
	String colRequestedEnrollment();
	
	@DefaultMessage("Current<br>Enrollment")
	String colCurrentEnrollment();
	
	@DefaultMessage("Course<br>Registrations")
	String colCourseRequests();
	
	@DefaultMessage("Instructional<br>Offering")
	String colInstructionalOffering();
	
	@DefaultMessage("Reservation<br>Type")
	String colReservationType();
	
	@DefaultMessage("Owner")
	String colOwner();
	
	@DefaultMessage("Restrictions")
	String colRestrictions();
	
	@DefaultMessage("Reserved<br>Space")
	String colReservedSpace();
	
	@DefaultMessage("Expiration<br>Date")
	String colExpirationDate();
	
	@DefaultMessage("Source")
	String colSource();
	
	@DefaultMessage("Label")
	String colLabel();
	
	@DefaultMessage("Default")
	String colDefaultValue();
	
	@DefaultMessage("Progress")
	String colProgress();
	
	@DefaultMessage("Session")
	String colSession();
	
	@DefaultMessage("Created")
	String colCreated();
	
	@DefaultMessage("Started")
	String colStarted();
	
	@DefaultMessage("Finished")
	String colFinished();
	
	@DefaultMessage("Output")
	String colOutput();
	
	@DefaultMessage("Conflict")
	String colConflict();

	@DefaultMessage("Picture")
	String colPicture();
	
	@DefaultMessage("Last Change")
	String colLastChange();

	@DefaultMessage("Conflicts with {0}")
	String conflictWith(String event);
	
	@DefaultMessage("pending")
	String approvalNotApproved();
	
	@DefaultMessage("expire {0}")
	String approvalExpire(String date);

	@DefaultMessage("not approved")
	String approvalNotApprovedPast();

	@DefaultMessage("new meeting")
	String approvalNewMeeting();
	
	@DefaultMessage("new approval")
	String approvelNewApprovedMeeting();
	
	@DefaultMessage("cancelled")
	String approvalCancelled();
	
	@DefaultMessage("deleted")
	String approvalDeleted();
	
	@DefaultMessage("rejected")
	String approvalRejected();

	@DefaultMessage("approved")
	String approvalApproved();

	@DefaultMessage("new unavailability")
	String approvalNewUnavailabiliyMeeting();
	
	@DefaultMessage("Setup / Teardown Times")
	String dlgChangeOffsets();
	
	@DefaultMessage("Setup Time:")
	String propSetupTime();

	@DefaultMessage("Teardown Time:")
	String propTeardownTime();
	
	@DefaultMessage("Academic Session:")
	String propAcademicSession();
	
	@DefaultMessage("Event Filter:")
	String propEventFilter();
	
	@DefaultMessage("Room Filter:")
	String propRoomFilter();
	
	@DefaultMessage("Resource Type:")
	String propResourceType();
	
	@DefaultMessage("Resource:")
	String propResource();
	
	@DefaultMessage("Event Name:")
	String propEventName();
	
	@DefaultMessage("Sponsoring Organization:")
	String propSponsor();
	
	@DefaultMessage("Enrollment:")
	String propEnrollment();
	
	@DefaultMessage("Limit:")
	String propLimit();
	
	@DefaultMessage("Student Conflicts:")
	String propStudentConflicts();
	
	@DefaultMessage("Conflicts with: ")
	String propConflicts();
	
	@DefaultMessage("Event Type:")
	String propEventType();
	
	@DefaultMessage("Expected Attendance:")
	String propAttendance();
	
	@DefaultMessage("Main Contact:")
	String propMainContact();
	
	@DefaultMessage("First Name:")
	String propFirstName();
	
	@DefaultMessage("Middle Name:")
	String propMiddleName();

	@DefaultMessage("Last Name:")
	String propLastName();
	
	@DefaultMessage("Academic Title:")
	String propAcademicTitle();

	@DefaultMessage("Email:")
	String propEmail();

	@DefaultMessage("Phone:")
	String propPhone();

	@DefaultMessage("Additional Contacts:")
	String propAdditionalContacts();
	
	@DefaultMessage("Contacts")
	String propContacts();
	
	@DefaultMessage("Additional Emails:")
	String propAdditionalEmails();

	@DefaultMessage("Additional Information:")
	String propAdditionalInformation();
	
	@DefaultMessage("Last Change:")
	String propLastChange();
	
	@DefaultMessage("Dates:")
	String propDates();
	
	@DefaultMessage("Date:")
	String propDate();
	
	@DefaultMessage("Times:")
	String propTimes();
	
	@DefaultMessage("Published Time:")
	String propPublishedTime();
	
	@DefaultMessage("Allocated Time:")
	String propAllocatedTime();
	
	@DefaultMessage("Locations:")
	String propLocations();
	
	@DefaultMessage("Location:")
	String propLocation();
	
	@DefaultMessage("Requested By:")
	String propRequestedBy();
	
	@DefaultMessage("After:")
	String propAfter();
	
	@DefaultMessage("Before:")
	String propBefore();
	
	@DefaultMessage("Min:")
	String propMin();

	@DefaultMessage("Max:")
	String propMax();
	
	@DefaultMessage("From:")
	String propFrom();
	
	@DefaultMessage("To:")
	String propTo();
	
	@DefaultMessage("Notes:")
	String propNotes();
	
	@DefaultMessage("Note:")
	String propNote();

	@DefaultMessage("Standard Notes:")
	String propStandardNotes();
	
	@DefaultMessage("Attachment:")
	String propAttachment();
	
	@DefaultMessage("Meetings:")
	String propMeetings();

	@DefaultMessage("Events:")
	String propEvents();
	
	@DefaultMessage("Curriculum:")
	String propCurriculum();
	
	@DefaultMessage("Academic Area:")
	String propAcademicArea();
	
	@DefaultMessage("Major:")
	String propMajor();
	
	@DefaultMessage("Major(s):")
	String propMajorOrMajors();
	
	@DefaultMessage("Majors:")
	String propMajors();
	
	@DefaultMessage("Academic Classification:")
	String propAcademicClassification();
	
	@DefaultMessage("Name:")
	String propName();
	
	@DefaultMessage("Classification:")
	String propClassification();
	
	@DefaultMessage("Classifications:")
	String propClassifications();
	
	@DefaultMessage("Last-Like Enrollment:")
	String propLastLikeEnrollment();
	
	@DefaultMessage("Projected by Rule:")
	String propProjectedByRule();
	
	@DefaultMessage("Requested Enrollment:")
	String propRequestedEnrollment();
	
	@DefaultMessage("Current Enrollment:")
	String propCurrentEnrollment();
	
	@DefaultMessage("Course Registrations:")
	String propCourseRequests();
	
	@DefaultMessage("Filter:")
	String propFilter();
	
	@DefaultMessage("Note:")
	String propRoomAvailabilityNote();
	
	@DefaultMessage("Abbreviation:")
	String propAbbreviation();
	
	@DefaultMessage("Department:")
	String propDepartment();
	
	@DefaultMessage("Section:")
	String propSection();
	
	@DefaultMessage("Approved:")
	String propApproved();
	
	@DefaultMessage("Title:")
	String propTitle();
	
	@DefaultMessage("Instructor:")
	String propInstructor();
	
	@DefaultMessage("New Picture:")
	String propNewPicture();
	
	@DefaultMessage("Applies To:")
	String propAppliesTo();

	@DefaultMessage("<u>O</u>k")
	String buttonOk();

	@DefaultMessage("<u>C</u>ancel")
	String buttonCancel();
	
	@DefaultMessage("<u>C</u>ancel Event")
	String buttonCancelEvent();

	@DefaultMessage("<u>S</u>earch")
	String buttonSearch();
	
	@DefaultMessage("<u>C</u>lear")
	String buttonClear();
	
	@DefaultMessage("<u>L</u>ookup")
	String buttonLookup();
	
	@DefaultMessage("<u>A</u>dd&nbsp;Event")
	String buttonAddEvent();
	
	@DefaultMessage("<u>A</u>dd Meetings")
	String buttonAddMeetings();
	
	@DefaultMessage("Prin<u>t</u>")
	String buttonPrint();
	
	@DefaultMessage("E<u>x</u>port")
	String buttonExport();
	
	@DefaultMessage("M<u>o</u>re<span class='unitime-ButtonArrow'>&#9660;</span>")
	String buttonMoreOperations();

	@DefaultMessage("<u>U</u>pdate")
	String buttonUpdate();

	@DefaultMessage("<u>B</u>ack")
	String buttonBack();
	
	@DefaultMessage("<u>C</u>reate Event")
	String buttonCreateEvent();

	@DefaultMessage("<u>U</u>pdate Event")
	String buttonUpdateEvent();

	@DefaultMessage("<u>D</u>elete Event")
	String buttonDeleteEvent();

	@DefaultMessage("<u>E</u>dit Event")
	String buttonEditEvent();

	@DefaultMessage("<u>L</u>ookup")
	String buttonLookupMainContact();
	
	@DefaultMessage("More <u>C</u>ontacts...")
	String buttonLookupAdditionalContact();
	
	@DefaultMessage("Reset")
	String buttonResetMainContact();
	
	@DefaultMessage("Standard&nbsp;<u>N</u>otes...")
	String buttonStandardNotes();
	
	@DefaultMessage("<u>N</u>ext")
	String buttonNext();
	
	@DefaultMessage("<u>P</u>revious")
	String buttonPrevious();
	
	@DefaultMessage("&laquo;")
	String buttonLeft();
	
	@DefaultMessage("&raquo;")
	String buttonRight();
	
	@DefaultMessage("<u>S</u>elect")
	String buttonSelect();
	
	@DefaultMessage("S<u>o</u>rt&nbsp;by<span class='unitime-ButtonArrow'>&#9660;</span>")
	String buttonSortBy();
	
	@DefaultMessage("<u>A</u>dd")
	String buttonAdd();
	
	@DefaultMessage("<u>A</u>dd New")
	String buttonAddNew();
	
	@DefaultMessage("<u>E</u>dit")
	String buttonEdit();
	
	@DefaultMessage("<u>S</u>ave")
	String buttonSave();
	
	@DefaultMessage("<u>D</u>elete")
	String buttonDelete();
	
	@DefaultMessage("<u>C</u>lose")
	String buttonClose();
	
	@DefaultMessage("Curricula&nbsp;<u>O</u>perations<span class='unitime-ButtonArrow'>&#9660;</span>")
	String buttonCurriculaOperations();
	
	@DefaultMessage("E<u>x</u>ecute")
	String buttonExecute();
	
	@DefaultMessage("Export&nbsp;<u>C</u>SV")
	String buttonExportCSV();
	
	@DefaultMessage("Add&nbsp;<u>R</u>eservation")
	String buttonAddReservation();
	
	@DefaultMessage("Show")
	String buttonShow();
	
	@DefaultMessage("<u>R</u>efresh")
	String buttonRefresh();

	@DefaultMessage("Filter")
	String sectFilter();
	
	@DefaultMessage("Event")
	String sectEvent();
	
	@DefaultMessage("Meetings")
	String sectMeetings();
	
	@DefaultMessage("Courses / Classes")
	String sectRelatedCourses();
	
	@DefaultMessage("Enrollments")
	String sectEnrollments();
	
	@DefaultMessage("Notes")
	String sectNotes();
	
	@DefaultMessage("Relations")
	String sectRelations();
	
	@DefaultMessage("{0} time grid for {1}")
	String sectTimetable(String resource, String session);

	@DefaultMessage("{0} events for {1}")
	String sectEventList(String resource, String session);
	
	@DefaultMessage("{0} meetings for {1}")
	String sectMeetingList(String resource, String session);
	
	@DefaultMessage("Results")
	String sectResults();
	
	@DefaultMessage("Reservation Details")
	String sectReservationDetails();
	
	@DefaultMessage("Reservations")
	String sectReservations();
	
	@DefaultMessage("Travel time in minutes")
	String sectTravelTimesInMintes();
	
	@DefaultMessage("Script")
	String sectScript();
	
	@DefaultMessage("Scripts in progress")
	String sectScriptQueue();
	
	@DefaultMessage("Log of {0}")
	String sectScriptLog(String name);
	
	@DefaultMessage("Loading {0}...")
	String waitLoading(String name);
	
	@DefaultMessage("Creating {0}...")
	String waitCreate(String name);
	
	@DefaultMessage("Updating {0}...")
	String waitUpdate(String name);

	@DefaultMessage("Deleting {0}...")
	String waitDelete(String name);

	@DefaultMessage("Cancelling {0}...")
	String waitCancel(String name);

	@DefaultMessage("Loading data for {0} ...")
	String waitLoadingDataForSession(String session);
	
	@DefaultMessage("Loading {0} schedule for {1} ...")
	String waitLoadingTimetable(String name, String session);
	
	@DefaultMessage("Checking room availability...")
	String waitCheckingRoomAvailability();
	
	@DefaultMessage("Loading academic sessions ...")
	String waitLoadingSessions();
	
	@DefaultMessage("Approving meetings of {0} ...")
	String waitForApproval(String name);
	
	@DefaultMessage("Rejecting meetings of {0} ...")
	String waitForRejection(String name);
	
	@DefaultMessage("Cancelling meetings of {0} ...")
	String waitForCancellation(String name);

	@DefaultMessage("Inquiring about {0} ...")
	String waitForInquiry(String name);
	
	@DefaultMessage("Loading room availability...")
	String waitLoadingRoomAvailability();
	
	@DefaultMessage("Saving data...")
	String waitSavingData();
	
	@DefaultMessage("Saving order...")
	String waitSavingOrder();

	@DefaultMessage("Saving record...")
	String waitSavingRecord();

	@DefaultMessage("Deleting record...")
	String waitDeletingRecord();
	
	@DefaultMessage("Loading data ...")
	String waitLoadingData();
	
	@DefaultMessage("Saving curricula ...")
	String waitSavingCurricula();
	
	@DefaultMessage("Saving curriculum {0} ...")
	String waitSavingCurriculum(String name);
	
	@DefaultMessage("Deleting curriculum {0} ...")
	String waitDeletingCurriculum(String name);
	
	@DefaultMessage("Loading curricula ...")
	String waitLoadingCurricula();
	
	@DefaultMessage("Loading curriculum ...")
	String waitLoadingCurriculum();
	
	@DefaultMessage("Loading curriculum {0} ...")
	String waitLoadingCurriculumWithName(String name);
	
	@DefaultMessage("Populating projected demands for this offering ...")
	String waitPopulateCourseProjectedDemands();
	
	@DefaultMessage("Loading details for {0} ...")
	String waitLoadingDetailsOf(String name);
	
	@DefaultMessage("Deleting selected curricula ...")
	String waitDeletingSelectedCurricula();
	
	@DefaultMessage("Merging selected curricula ...")
	String waitMergingSelectedCurricula();
	
	@DefaultMessage("Updating curricula ... &nbsp;&nbsp;&nbsp;&nbsp;This could take a while ...")
	String waitUpdatingCurricula();
	
	@DefaultMessage("Populating projected demands for all courses ...")
	String waitPopulatingProjectedDemands();
	
	@DefaultMessage("Creating all curricula ... &nbsp;&nbsp;&nbsp;&nbsp;You may also go grab a coffee ... &nbsp;&nbsp;&nbsp;&nbsp;This will take a while ...")
	String waitCreatingAllCurricula();
	
	@DefaultMessage("Loading course enrollments ...")
	String waitLoadingCourseEnrollments();
	
	@DefaultMessage("Saving curriculum projection rules ...")
	String waitSavingCurriculumProjectionRules();
	
	@DefaultMessage("Loading curriculum projection rules ...")
	String waitLoadingCurriculumProjectionRules();
	
	@DefaultMessage("Loading reports ...")
	String waitLoadingReports();
	
	@DefaultMessage("Testing query ...")
	String waitTestingQuery();
	
	@DefaultMessage("Executing {0} ...")
	String waitExecuting(String operation);
	
	@DefaultMessage("Saving reservation...")
	String waitSavingReservation();
	
	@DefaultMessage("Deleting reservation...")
	String waitDeletingReservation();
		
	@DefaultMessage("Loading reservation...")
	String waitLoadingReservation();

	@DefaultMessage("Loading reservations...")
	String waitLoadingReservations();
	
	@DefaultMessage("Loading travel times...")
	String waitLoadingTravelTimes();
	
	@DefaultMessage("Loading page ...")
	String waitLoadingPage();
	
	@DefaultMessage("Loading room pictures...")
	String waitLoadingRoomPictures();

	@DefaultMessage("Failed to load {0}: {1}")
	String failedLoad(String name, String reason);
	
	@DefaultMessage("Failed to load details of {0}: {1}")
	String failedLoadDetails(String name, String reason);
	
	@DefaultMessage("Failed to create {0}: {1}")
	String failedCreate(String name, String reason);
	
	@DefaultMessage("Failed to update {0}: {1}")
	String failedUpdate(String name, String reason);

	@DefaultMessage("Failed to delete {0}: {1}")
	String failedDelete(String name, String reason);

	@DefaultMessage("Failed to cancel {0}: {1}")
	String failedCancel(String name, String reason);

	@DefaultMessage("Failed to load academic sessions: {0}")
	String failedLoadSessions(String reason);

	@DefaultMessage("No events matching the given criteria were found.")
	String failedNoEvents();
	
	@DefaultMessage("Failed to load enrollments: {0}.")
	String failedNoEnrollments(String message);
	
	@DefaultMessage("Validation failed: {0}")
	String failedValidation(String reason);
	
	@DefaultMessage("Validation failed, see errors below.")
	String failedValidationSeeBelow();
	
	@DefaultMessage("Validation failed, please check the form for warnings.")
	String failedValidationCheckForm();
	
	@DefaultMessage("Room availability failed: {0}")
	String failedRoomAvailability(String reason);

	@DefaultMessage("Add meetings failed: {0}")
	String failedAddMeetings(String reason);
	
	@DefaultMessage("Failed to modify meetings: {0}")
	String failedChangeMeetings(String reason);

	@DefaultMessage("{0} cannot be created through the event interface.")
	String failedSaveEventWrongType(String eventType);
	
	@DefaultMessage("Meeting {0} has no location.")
	String failedSaveEventNoLocation(String meeting);
	
	@DefaultMessage("{0} is not managed in UniTime or disabled for events at the moment.")
	String failedSaveEventWrongLocation(String location);
	
	@DefaultMessage("Requested meeting date {0} is in the past or outside of the academic session.")
	String failedSaveEventPastOrOutside(String meetingDate);
	
	@DefaultMessage("Meeting {0} is conflicting with {1}.")
	String failedSaveEventConflict(String meeting, String conflict);
	
	@DefaultMessage("Meeting {0} cannot be edited by the user.")
	String failedSaveEventCanNotEditMeeting(String meeting);
	
	@DefaultMessage("Meeting {0} cannot be deleted by the user.")
	String failedSaveEventCanNotDeleteMeeting(String meeting);

	@DefaultMessage("Meeting {0} cannot be cancelled by the user.")
	String failedSaveEventCanNotCancelMeeting(String meeting);
	
	@DefaultMessage("Not enough permissions to make {0} not available.")
	String failedSaveCannotMakeUnavailable(String location);

	@DefaultMessage("The event does no longer exist.")
	String failedApproveEventNoEvent();

	@DefaultMessage("No meetings were selected.")
	String failedApproveEventNoMeetings();

	@DefaultMessage("Insufficient rights to approve meeting {0}.")
	String failedApproveEventNoRightsToApprove(String meeting);
	
	@DefaultMessage("Insufficient rights to reject meeting {0}.")
	String failedApproveEventNoRightsToReject(String meeting);
	
	@DefaultMessage("Insufficient rights to cancel meeting {0}.")
	String failedApproveEventNoRightsToCancel(String meeting);

	@DefaultMessage("Failed to hide academic session info: {0}")
	String failedToHideSessionInfo(String reason);
	
	@DefaultMessage("Failed to load room availability: {0}")
	String failedToLoadRoomAvailability(String reason);

	@DefaultMessage("Failed to update room availability: {0}")
	String failedToSaveRoomAvailability(String reason);
	
	@DefaultMessage("Save failed: {0}")
	String failedSave(String reason);
		
	@DefaultMessage("Failed to load data: {0}")
	String failedLoadData(String reason);
	
	@DefaultMessage("Edit type not recognized: {0}")
	String failedWrongEditType(String reason);
	
	@DefaultMessage("Attempted to delete an examination type {0} that is being used.")
	String failedDeleteUsedExaminationType(String reference);
	
	@DefaultMessage("Role {0} cannot be deleted.")
	String failedDeleteRole(String role);
	
	@DefaultMessage("Failed to save curricula: {0}")
	String failedToSaveCurricula(String reason);
	
	@DefaultMessage("Unable to populate course projected demands: {0}")
	String failedPopulateCourseProjectedDemands(String reason);
	
	@DefaultMessage("Failed to load academic areas: {0}")
	String failedToLoadAcademicAreas(String reason);
	
	@DefaultMessage("Failed to load departments: {0}")
	String failedToLoadDepartments(String reason);
	
	@DefaultMessage("Failed to load classifications: {0}")
	String failedToLoadClassifications(String reason);
	
	@DefaultMessage("Failed to load curricula: {0}")
	String failedToLoadCurricula(String reason);
	
	@DefaultMessage("Failed to delete selected curricula: {0}")
	String failedToDeleteSelectedCurricula(String reason);
	
	@DefaultMessage("Failed to merge selected curricula: {0}")
	String failedToMergeSelectedCurricula(String reason);
	
	@DefaultMessage("Failed to update curricula: {0}")
	String failedToUpdateCurricula(String reason);

	@DefaultMessage("Failed to populate course projected demands: {0}")
	String failedToPopulateProjectedDemands(String reason);
	
	@DefaultMessage("Failed to create curricula: {0}")
	String failedToCreateCurricula(String reason);
	
	@DefaultMessage("Failed to open curriculum projection rules: {0}")
	String failedToOpenCurriculumProjectionRules(String reason);
	
	@DefaultMessage("Failed to save curriculum projection rules: {0}")
	String failedToSaveCurriculumProjectionRules(String reason);
	
	@DefaultMessage("Failed to load curriculum projection rules: {0}")
	String failedToLoadCurriculumProjectionRules(String reason);
	
	@DefaultMessage("Test failed: {0}")
	String failedTest(String reason);
	
	@DefaultMessage("Test failed.")
	String failedTestNoReason();
	
	@DefaultMessage("Execution failed: {0}")
	String failedExecution(String reason);
	
	@DefaultMessage("Failed to load reservations: {0}")
	String failedToLoadReservations(String reason);
	
	@DefaultMessage("Failed to save the matrix: {0}")
	String failedToSaveMatrix(String reason);
	
	@DefaultMessage("Failed to load the matrix: {0}")
	String failedToLoadMatrix(String reason);
	
	@DefaultMessage("Failed to load the matrix: there are no rooms.")
	String failedToLoadMatrixNoRooms();
	
	@DefaultMessage("Failed to load rooms: {0}")
	String failedToLoadRooms(String reason);
	
	@DefaultMessage("Uncaught exception: {0}")
	String failedUncaughtException(String reason);
	
	@DefaultMessage("Failed to load the page: {0}")
	String failedToLoadPage(String reason);
	
	@DefaultMessage("Failed to load the page: page not provided.")
	String failedToLoadPageNotProvided();
	
	@DefaultMessage("Failed to load the page: page {0} not registered.")
	String failedToLoadPageNotRegistered(String page);
	
	@DefaultMessage("Failed to lookup a person: {0}")
	String failedLookup(String reason);
	
	@DefaultMessage("Failed to save as default: {0}")
	String failedSaveAsDefault(String reason);
	
	@DefaultMessage("Failed to load room pictures: {0}")
	String failedToLoadRoomPictures(String reason);
	
	@DefaultMessage("Failed to update room pictures: {0}")
	String failedToSaveRoomPictures(String reason);
	
	@DefaultMessage("Failed to upload room picture: {0}")
	String failedToUploadRoomPicture(String reason);
	
	@DefaultMessage("There are more than {0} meetings matching the filter. Only {0} meetings are loaded.")
	String warnTooManyMeetings(int maximum);
	
	@DefaultMessage("No academic session selected.")
	String warnNoSession();
	
	@DefaultMessage("It is not allowed to create a new event in {0}.")
	String warnCannotAddEvent(String session);

	@DefaultMessage("No resource type selected.")
	String warnNoResourceType();

	@DefaultMessage("Please, enter a {0}.")
	String warnNoResourceName(String resourceName);

	@DefaultMessage("Waiting for the academic session {0} to load...")
	String warnNoEventProperties(String session);
	
	@DefaultMessage("Waiting for the room filter to load...")
	String warnRoomFilterNotInitialized();
	
	@DefaultMessage("Waiting for the event filter to load...")
	String warnEventFilterNotInitialized();
	
	@DefaultMessage("Meeting {0} overlaps with an existing meeting {1}.")
	String warnNewMeetingOverlaps(String m1, String m2);
	
	@DefaultMessage("The requested time {0} is unusual, please look at it closely.")
	String warnMeetingTooEarly(String time);

	@DefaultMessage("No date is selected.")
	String errorNoDateSelected();
	
	@DefaultMessage("No start time is entered.")
	String errorNoStartTime();
	
	@DefaultMessage("No end time is entered.")
	String errorNoEndTime();
	
	@DefaultMessage("No rooms are matching the filter.")
	String errorNoMatchingRooms();
	
	@DefaultMessage("Wrong event id provided.")
	String errorBadEventId();
	
	@DefaultMessage("Edit type is not provided.")
	String errorNoEditType();
	
	@DefaultMessage("{0} must be set.")
	String errorMustBeSet(String field);
	
	@DefaultMessage("{0} must be unique.")
	String errorMustBeUnique(String field);

	@DefaultMessage("{0} is not a valid date.")
	String errorNotValidDate(String value);
	
	@DefaultMessage("{0} is too long.")
	String errorTooLong(String field);
	
	@DefaultMessage("Operation not supported.")
	String errorOperationNotSupported();
	
	@DefaultMessage("Duplicate course {0}")
	String errorDuplicateCourse(String course);
	
	@DefaultMessage("No data.")
	String errorNoData();
	
	@DefaultMessage("No results.")
	String errorNoResults();

	@DefaultMessage("No curricula matching the above filter found.")
	String errorNoMatchingCurriculaFound();
	
	@DefaultMessage("Next curriculum not provided.")
	String errorNoNextCurriculum();
	
	@DefaultMessage("Previous curriculum not provided.")
	String errorNoPreviousCurriculum();
	
	@DefaultMessage("No academic areas defined.")
	String errorNoAcademicAreasDefined();
	
	@DefaultMessage("No academic classifications defined.")
	String errorNoAcademicClassificationsDefined();
	
	@DefaultMessage("No last-like enrollments.")
	String errorNoLastLikeEnrollemnts();
	
	@DefaultMessage("Curriculum {0} does not exist anymore, please refresh your data.")
	String errorCurriculumDoesNotExist(String id);
	
	@DefaultMessage("Course {0} does not exist.")
	String errorCourseDoesNotExist(String name);
	
	@DefaultMessage("Offering {0} does not exist.")
	String errorOfferingDoesNotExist(String name);
	
	@DefaultMessage("Unsaved curriculum cannot be deleted.")
	String errorCannotDeleteUnsavedCurriculum();
	
	@DefaultMessage("Unsaved curriculum cannot be merged.")
	String errorCannotMergeUnsavedCurriculum();
	
	@DefaultMessage("Selected curricula have different academic areas.")
	String errorCannotMergeDifferentAcademicAreas();
	
	@DefaultMessage("Selected curricula have different departments.")
	String errorCannotMergeDifferentDepartments();
	
	@DefaultMessage("Course detail interface not provided.")
	String errorCourseDetailsInterfaceNotProvided();
	
	@DefaultMessage("No report is selected.")
	String errorNoReportSelected();
	
	@DefaultMessage("No reports are avaialable.")
	String errorNoReportsAvailable();
	
	@DefaultMessage("No report provided.")
	String errorNoReportProvided();
	
	@DefaultMessage("{0} not selected")
	String errorItemNotSelected(String item);
	
	@DefaultMessage("At least one appearance must be selected.")
	String errorNoAppearanceSelected();
	
	@DefaultMessage("Name is required.")
	String errorNameIsRequired();
	
	@DefaultMessage("Query is required.")
	String errorQueryIsRequired();
	
	@DefaultMessage("Unable to set parameter {0}: no available values.")
	String errorUnableToSetParameterNoValues(String parameter);
	
	@DefaultMessage("Reservation or instructional offering id not provided.")
	String errorReservationOrOfferingIdNotProvided();
	
	@DefaultMessage("Cannot delete unsaved reservation.")
	String errorCannotDeleteUnsavedReservation();
	
	@DefaultMessage("No reservation matching the above filter found.")
	String errorNoMatchingReservation();
	
	@DefaultMessage("Unknown reservation type {0}.")
	String errorUnknownReservationType(String tpe);
	
	@DefaultMessage("There are no rooms are matching the filter.")
	String errorNoRoomsMatchingFilter();
	
	@DefaultMessage("There is only one room matching the filter.")
	String errorOnlyOneRoomIsMatchingFilter();
	
	@DefaultMessage("No person matching the query {0} was found.")
	String errorNoPersonMatchingQuery(String query);
	
	@DefaultMessage("Engine is required.")
	String errorEngineIsRequired();
	
	@DefaultMessage("Script is required.")
	String errorScriptIsRequired();
	
	@DefaultMessage("Name is not unique.")
	String errorNameNotUnique();
	
	@DefaultMessage("Parameter name {0} is not unique.")
	String errorParameterNameNotUnique(String name);
	
	@DefaultMessage("Parameter {0} has no type.")
	String errorParameterTypeRequired(String name);
	
	@DefaultMessage("Expiration date is in the past.")
	String errorExpirationDateInPast();
	
	@DefaultMessage("Room {0} does not exist.")
	String errorRoomDoesNotExist(String name);

	@DefaultMessage("Success (no row returned)")
	String infoTestSucceededNoResults();
	
	@DefaultMessage("Success ({0} rows returned)")
	String infoTestSucceededWithRows(int rows);
	
	@DefaultMessage("Success (100+ rows returned)")
	String infoTestSucceededWith100OrMoreRows();
	
	@DefaultMessage("Showing all {0} lines.")
	String infoShowingAllLines(int lines);
	
	@DefaultMessage("Showing all lines {0} -- {1}.")
	String infoShowingLines(int firstLine, int lastLine);
	
	@DefaultMessage("Room")
	String resourceRoom();
	
	@DefaultMessage("<u>T</u>ime Grid")
	String tabGrid();
	
	@DefaultMessage("List of <u>E</u>vents")
	String tabEventTable();
	
	@DefaultMessage("List of <u>M</u>eetings")
	String tabMeetingTable();
	
	@DefaultMessage("<u>C</u>urricula")
	String tabCurricula();
	
	@DefaultMessage("Students are required to attend this event.")
	String checkRequiredAttendance();
	
	@DefaultMessage("Display Conflicts")
	String checkDisplayConflicts();
	
	@DefaultMessage("All Sessions")
	String checkSpanMultipleSessions();

	@DefaultMessage("Include close by locations")
	String checkIncludeNearby();
	
	@DefaultMessage("Only event locations")
	String checkOnlyEventLocations();

	@DefaultMessage("All locations")
	String checkAllLocations();
	
	@DefaultMessage("Send email confirmation")
	String checkSendEmailConfirmation();
	
	@DefaultMessage("Please confirm the change in your contact information.")
	String checkYourContactChange();
	
	@DefaultMessage("Your contact information will be updated.")
	String confirmYourContactChange();
	
	@DefaultMessage("Please confirm the change in the contact information for {0}.")
	String checkMainContactChange(String name);
	
	@DefaultMessage("The contact information for {0} will be updated.")
	String confirmMainContactChange(String name);

	@DefaultMessage("One email per line please.")
	String hintAdditionalEmails();
	
	@DefaultMessage("No academic session is selected.")
	String hintNoSession();
	
	@DefaultMessage("Showing {0} Enrollment")
	String hintEnrollmentOfType(String type);
	
	@DefaultMessage("Curriculum abbreviation must be filled in.")
	String hintCurriculumAbbreviationNotSet();
	
	@DefaultMessage("Curriculum name must be filled in.")
	String hintCurriculumNameNotSet();
	
	@DefaultMessage("An academic area must be selected.")
	String hintAcademicAreaNotSelected();
	
	@DefaultMessage("Selected academic area has no majors without a curriculum.")
	String hintAcademicAreaHasNoMajors();
	
	@DefaultMessage("A controlling department must be selected.")
	String hintControllingDepartmentNotSelected();
	
	@DefaultMessage("At least some students must be expected.")
	String hintNoStudentExpectations();
	
	@DefaultMessage("Show all columns.")
	String hintShowAllColumns();
	
	@DefaultMessage("Hide empty columns.")
	String hintHideEmptyColumns();
	
	@DefaultMessage("Click here or outside of the dialog to close.")
	String hintCloseDialog();
	
	@DefaultMessage("Reservation type must be selected.")
	String hintReservationTypeNotSelected();
	
	@DefaultMessage("No students provided.")
	String hintNoStudentsProvided();
	
	@DefaultMessage("Line {0} is not a valid student record.")
	String hintLineXIsNotValidStudent(String x);
	
	@DefaultMessage("Line {0} is not a valid student record: {1}")
	String hintLineXIsNotValidStudentException(String x, String reason);
	
	@DefaultMessage("A student group must be provided.")
	String hintStudentGroupNotProvided();
	
	@DefaultMessage("A course must be provided.")
	String hintCourseNotProvided();
	
	@DefaultMessage("An offering must be provided.")
	String hintOfferingNotProvided();
	
	@DefaultMessage("An academic area must be provided.")
	String hintAcademicAreaNotProvided();
	
	@DefaultMessage("Reservation type {0} not supported.")
	String hintReservationTypeNotSupported(String type);
	
	@DefaultMessage("Expiration date is not valid.")
	String hintExpirationDateNotValid();
	
	@DefaultMessage("Reservation limit is not valid.")
	String hintReservationLimitNotValid();
	
	@DefaultMessage("No space selected")
	String hintNoSpaceSelected();
	
	@DefaultMessage("Only 1 space selected")
	String hintOnlyOneSpaceSelected();
	
	@DefaultMessage("Only {0} spaces selected")
	String hintOnlyNSpacesSelected(int n);
	
	@DefaultMessage("{0} not offered")
	String hintCourseNotOffered(String course);
	
	@DefaultMessage("No space in {0}")
	String hintNoSpaceInCourse(String course);
	
	@DefaultMessage("Only 1 space in {0}")
	String hintOnlyOneSpaceInCourse(String course);
	
	@DefaultMessage("Only {0} spaces in {1}")
	String hintOnlyNSpacesInCourse(int n, String course);

	@DefaultMessage("The selected offering has no reservations.")
	String hintOfferingHasNoReservations();
	
	@DefaultMessage("Configuration {0} ({1})")
	String selectionConfiguration(String name, String limit);
	
	@DefaultMessage("unlimited")
	String configUnlimited();
	
	@DefaultMessage("Total {0} Enrollment")
	String totalEnrollmentOfType(String type);
	
	@DefaultMessage("Add Event")
	String pageAddEvent();
	
	@DefaultMessage("Edit Event")
	String pageEditEvent();

	@DefaultMessage("Event Detail")
	String pageEventDetail();
	
	@DefaultMessage("Edit Room Event Availability")
	String pageEditRoomEventAvailability();
	
	@DefaultMessage("Edit {0}")
	String pageEdit(String name);
	
	@DefaultMessage("Add {0}")
	String pageAdd(String name);
	
	@DefaultMessage("Academic Area")
	String pageAcademicArea();
	
	@DefaultMessage("Academic Areas")
	String pageAcademicAreas();
	
	@DefaultMessage("Academic Classification")
	String pageAcademicClassification();

	@DefaultMessage("Academic Classifications")
	String pageAcademicClassifications();
	
	@DefaultMessage("Course Credit Format")
	String pageCourseCreditFormat();

	@DefaultMessage("Course Credit Formats")
	String pageCourseCreditFormats();
	
	@DefaultMessage("Course Credit Type")
	String pageCourseCreditType();

	@DefaultMessage("Course Credit Types")
	String pageCourseCreditTypes();
	
	@DefaultMessage("Course Credit Unit")
	String pageCourseCreditUnit();

	@DefaultMessage("Course Credit Units")
	String pageCourseCreditUnits();
	
	@DefaultMessage("Course Type")
	String pageCourseType();
	
	@DefaultMessage("Course Types")
	String pageCourseTypes();

	@DefaultMessage("Event Date Mapping")
	String pageEventDateMapping();
	
	@DefaultMessage("Event Date Mappings")
	String pageEventDateMappings();
	
	@DefaultMessage("Event Status")
	String pageEventStatus();

	@DefaultMessage("Event Statuses")
	String pageEventStatuses();
	
	@DefaultMessage("Event Default")
	String pageEventDefault();

	@DefaultMessage("Event Defaults")
	String pageEventDefaults();
	
	@DefaultMessage("Examination Type")
	String pageExaminationType();

	@DefaultMessage("Examination Types")
	String pageExaminationTypes();
	
	@DefaultMessage("Instructor Role")
	String pageInstructorRole();
	
	@DefaultMessage("Instructor Roles")
	String pageInstructorRoles();
	
	@DefaultMessage("Logging Level")
	String pageLoggingLevel();
	
	@DefaultMessage("Logging Levels")
	String pageLoggingLevels();
	
	@DefaultMessage("Major")
	String pageMajor();

	@DefaultMessage("Majors")
	String pageMajors();

	@DefaultMessage("Minor")
	String pageMinor();

	@DefaultMessage("Minors")
	String pageMinors();
	
	@DefaultMessage("Offering Consent Type")
	String pageOfferingConsentType();
	
	@DefaultMessage("Offering Consent Types")
	String pageOfferingConsentTypes();
	
	@DefaultMessage("Permission")
	String pagePermission();
	
	@DefaultMessage("Permissions")
	String pagePermissions();
	
	@DefaultMessage("Position Type")
	String pagePositionType();
	
	@DefaultMessage("Position Types")
	String pagePositionTypes();
	
	@DefaultMessage("Room Feature Type")
	String pageRoomFeatureType();
	
	@DefaultMessage("Room Feature Types")
	String pageRoomFeatureTypes();
	
	@DefaultMessage("Standard Event Note")
	String pageStandardEventNote();
	
	@DefaultMessage("Standard Event Notes")
	String pageStandardEventNotes();
	
	@DefaultMessage("Student Group")
	String pageStudentGroup();
	
	@DefaultMessage("Student Groups")
	String pageStudentGroups();
	
	@DefaultMessage("Student Scheduling Status Type")
	String pageStudentSchedulingStatusType();
	
	@DefaultMessage("Student Scheduling Status Types")
	String pageStudentSchedulingStatusTypes();
	
	@DefaultMessage("Role")
	String pageRole();
	
	@DefaultMessage("Roles")
	String pageRoles();
	
	@DefaultMessage("Add Curriculum")
	String pageAddCurriculum();
	
	@DefaultMessage("Edit Curriculum")
	String pageEditCurriculum();
	
	@DefaultMessage("Curriculum Details")
	String pageCurriculumDetails();
	
	@DefaultMessage("Curricula")
	String pageCurricula();
	
	@DefaultMessage("Course Reports")
	String pageCourseReports();
	
	@DefaultMessage("Examination Reports")
	String pageExaminationReports();
	
	@DefaultMessage("Student Sectioning Reports")
	String pageStudentSectioningReports();
	
	@DefaultMessage("Event Reports")
	String pageEventReports();
	
	@DefaultMessage("Administration Reports")
	String pageAdministrationReports();
	
	@DefaultMessage("Curriculum Requested Enrollments")
	String pageCurriculumRequestedEnrollments();
	
	@DefaultMessage("Reservations")
	String pageReservations();
	
	@DefaultMessage("Add Reservation")
	String pageAddReservation();
	
	@DefaultMessage("Edit Reservation")
	String pageEditReservation();
	
	@DefaultMessage("Curriculum Projection Rules")
	String pageCurriculumProjectionRules();
	
	@DefaultMessage("Student Scheduling Assistant")
	String pageStudentSchedulingAssistant();
	
	@DefaultMessage("Student Course Requests")
	String pageStudentCourseRequests();
	
	@DefaultMessage("Administration")
	String pageAdministration();
	
	@DefaultMessage("Events")
	String pageEvents();
	
	@DefaultMessage("Event Timetable")
	String pageEventTimetable();
	
	@DefaultMessage("Room Timetable")
	String pageRoomTimetable();
	
	@DefaultMessage("Online Student Sectioning Test")
	String pageOnlineStudentSectioningTest();
	
	@DefaultMessage("Online Student Scheduling Dashboard")
	String pageOnlineStudentSchedulingDashboard();
	
	@DefaultMessage("Student Sectioning Dashboard")
	String pageStudentSectioningDashboard();
	
	@DefaultMessage("Travel Times")
	String pageTravelTimes();
	
	@DefaultMessage("Lookup Classes")
	String pageClasses();
	
	@DefaultMessage("Lookup Examinations")
	String pageExaminations();
	
	@DefaultMessage("Personal Schedule")
	String pagePersonalTimetable();
	
	@DefaultMessage("Edit Room Availability")
	String pageEditRoomAvailability();
	
	@DefaultMessage("Scripts")
	String pageScripts();
	
	@DefaultMessage("Event Room Availability")
	String pageEventRoomAvailability();
	
	@DefaultMessage("Student Accommodation")
	String pageStudentAccommodation();
	
	@DefaultMessage("Student Accommodations")
	String pageStudentAccommodations();
	
	@DefaultMessage("Student Sectioning Solver Reports")
	String pageBatchSectioningReports();
	
	@DefaultMessage("Online Student Scheduling Reports")
	String pageOnlineSectioningReports();
	
	@DefaultMessage("Room Pictures")
	String pageRoomPictures();

	@DefaultMessage("N/A")
	String itemNotApplicable();
	
	@DefaultMessage("All Departments")
	String itemAllDepartments();
	
	@DefaultMessage("None")
	String itemNone();
	
	@DefaultMessage("Add Meetings...")
	String dialogAddMeetings();
	
	@DefaultMessage("Modify Meetings...")
	String dialogModifyMeetings();

	@DefaultMessage("Approve Meetings...")
	String dialogApprove();

	@DefaultMessage("Reject Meetings...")
	String dialogReject();

	@DefaultMessage("Cancel Meetings...")
	String dialogCancel();

	@DefaultMessage("Inquire...")
	String dialogInquire();
	
	@DefaultMessage("Standard Notes")
	String dialogStandardNotes();
	
	@DefaultMessage("Curriculum Projection Rules")
	String dialogCurriculumProjectionRules();
	
	@DefaultMessage("New Report")
	String dialogNewReport();
	
	@DefaultMessage("Edit {0}")
	String dialogEditReport(String name);
	
	@DefaultMessage("People Lookup")
	String dialogPeopleLookup();
	
	@DefaultMessage("Add Script")
	String dialogAddScript();
	
	@DefaultMessage("Edit Script")
	String dialogEditScript();
	
	@DefaultMessage("Details of {0}")
	String dialogDetailsOf(String item);

	@DefaultMessage("{0}<br>{1}<br>{2} seats")
	String singleRoomSelection(String name, String type, String capacity);
	
	@DefaultMessage("{0}<br>{1}<br>{2} - {3}")
	String dateTimeHeader(String dow, String date, String start, String end);
	
	@DefaultMessage("{0}, {1} {2} - {3}")
	String dateTimeHint(String dow, String date, String start, String end);
	
	@DefaultMessage("New Group")
	String dialogNewGroup();
	
	@DefaultMessage("Edit Group")
	String dialogEditGroup();
	
	@DefaultMessage("Selected")
	String legendSelected();
	
	@DefaultMessage("Not Selected")
	String legendNotSelected();
	
	@DefaultMessage("Not in Session")
	String legendNotInSession();
	
	@DefaultMessage("Classes Start/End")
	String legendClassesStartOrEnd();
	
	@DefaultMessage("Classes Start")
	String legendClassesStart();

	@DefaultMessage("Classes End")
	String legendClassesEnd();

	@DefaultMessage("Finals")
	String legendFinals();
	
	@DefaultMessage("Holiday")
	String legendHoliday();
	
	@DefaultMessage("Break")
	String legendBreak();
	
	@DefaultMessage("Today")
	String legendToday();
	
	@DefaultMessage("In The Past")
	String legendPast();
	
	@DefaultMessage("Mapped Class Date")
	String legendDateMappingClassDate();

	@DefaultMessage("Mapped Event Date")
	String legendDateMappingEventDate();

	@DefaultMessage("Finals")
	String hintFinals();
	
	@DefaultMessage("Holiday")
	String hintHoliday();
	
	@DefaultMessage("Break")
	String hintBreak();

	@DefaultMessage("Weekend")
	String hintWeekend();
	
	@DefaultMessage("Too Early?")
	String hintTooEarly();
	
	@DefaultMessage("<span title='Conflicting event' style='font-style:normal;' aria-label='Conflicting event'>&#9785;</span>")
	String signConflict();
	
	@DefaultMessage("<span title='Selected event' style='font-style:normal;' aria-label='Selected event'>&#9745;</span>")
	String signSelected();

	@DefaultMessage("<span title='Warning' style='font-style:normal;' aria-label='Warning'>&#9888;</span>")
	String signMessage();

	@DefaultMessage("Event name is required.")
	String reqEventName();
	
	@DefaultMessage("Main contact last name is required.")
	String reqMainContactLastName();

	@DefaultMessage("Main contact email is required.")
	String reqMainContactEmail();

	@DefaultMessage("No meetings were defined.")
	String reqMeetings();

	@DefaultMessage("One or more meetings is overlapping with an existing event.")
	String reqNoOverlaps();
	
	@DefaultMessage("No courses / clases were defined.")
	String reqCoursesOrClasses();
	
	@DefaultMessage("an event")
	String anEvent();
	
	@DefaultMessage("Requested meeting is in the past or outside of {0}.")
	String conflictPastOrOutside(String academicSessionName);
	
	@DefaultMessage("{0} is not managed in UniTime or it is disabled for events.")
	String conflictNotEventRoom(String locationName);
	
	@DefaultMessage("{0} is currently not available for event scheduling.")
	String conflictRoomDenied(String locationName);

	@DefaultMessage("Not enough permissions to make {0} not available.")
	String conflictCannotMakeUnavailable(String locationName);

	@DefaultMessage("<i>File {0} attached.</i>")
	String noteAttachement(String fileName);
	
	@DefaultMessage("Confirmation emails are disabled.")
	String emailDisabled();
	
	@DefaultMessage("Event {0} created.")
	String emailSubjectCreate(String eventName);

	@DefaultMessage("Event {0} updated.")
	String emailSubjectUpdate(String eventName);

	@DefaultMessage("Event {0} deleted.")
	String emailSubjectDelete(String eventName);

	@DefaultMessage("Event {0} approved.")
	String emailSubjectApprove(String eventName);

	@DefaultMessage("Event {0} rejected.")
	String emailSubjectReject(String eventName);

	@DefaultMessage("Event {0} cancelled.")
	String emailSubjectCancel(String eventName);

	@DefaultMessage("Event {0} inquiry.")
	String emailSubjectInquire(String eventName);
	
	@DefaultMessage("Event {0} expired.")
	String emailSubjectExpired(String eventName);
	
	@DefaultMessage("Confirmation email sent to {0}.")
	String infoConfirmationEmailSent(String name);
	
	@DefaultMessage("Failed to send confirmation email: {0}")
	String failedToSendConfirmationEmail(String reason);

	@DefaultMessage("Following meetings were requested by you or on your behalf")
	String emailCreatedMeetings();
	
	@DefaultMessage("Following meetings were deleted by you or on your behalf")
	String emailDeletedMeetings();
	
	@DefaultMessage("Following meetings were cancelled by you or on your behalf")
	String emailCancelledMeetingsInEdit();

	@DefaultMessage("Following meetings are in question")
	String emailInquiredMeetings();

	@DefaultMessage("Following meetings were approved")
	String emailApprovedMeetings();

	@DefaultMessage("Following meetings were rejected")
	String emailRejectedMeetings();
	
	@DefaultMessage("Following meetings were cancelled")
	String emailCancelledMeetings();

	@DefaultMessage("Following meetings were updated by you or on your behalf")
	String emailUpdatedMeetings();
	
	@DefaultMessage("Additional Information")
	String emailMessageCreate();
	
	@DefaultMessage("Additional Information")
	String emailMessageUpdate();

	@DefaultMessage("Additional Information")
	String emailMessageDelete();

	@DefaultMessage("Notes")
	String emailMessageCancel();

	@DefaultMessage("Notes")
	String emailMessageApproval();

	@DefaultMessage("Notes")
	String emailMessageReject();

	@DefaultMessage("Inquiry")
	String emailMessageInquiry();
	
	@DefaultMessage("Current status of {0}")
	String emailAllMeetings(String eventName);

	@DefaultMessage("No meeting left, the event {0} was deleted as well.")
	String emailEventDeleted(String eventName);
	
	@DefaultMessage("There are no pending or approved meetings in the event.")
	String emailEventNoMeetings();

	@DefaultMessage("All Notes of {0}")
	String emailNotes(String eventName);
	
	@DefaultMessage("N/A")
	String notApplicable();
	
	@DefaultMessage("Not set")
	String notSet();
	
	@DefaultMessage("Not Selected")
	String notSelected();
	
	@DefaultMessage("All")
	String itemAll();
	
	@DefaultMessage("All Matching")
	String itemAllWithFilter();
	
	@DefaultMessage("All Weeks")
	String itemAllWeeks();
	
	@DefaultMessage("All Matching Weeks")
	String itemAllWeeksWithFilter();
	
	@DefaultMessage("Week {0} - {1}")
	String itemWeek(String first, String last);
	
	@DefaultMessage("Weeks {0} - {1}")
	String itemWeeks(String first, String last);
	
	@DefaultMessage("All Rooms")
	String itemAllRooms();
	
	@DefaultMessage("All Matching Rooms")
	String itemAllRoomsWithFilter();
	
	@DefaultMessage("Select...")
	String itemSelect();
	
	@DefaultMessage("This academic session only")
	String itemThisSessionOnly();

	@DefaultMessage("This academic session and all future sessions")
	String itemAllFutureSessions();

	@DefaultMessage("All academic sessions")
	String itemAllSessions();
	
	@DefaultMessage("{0} seats")
	String hintRoomCapacity(String size);
	
	@DefaultMessage("{0} m")
	String hintRoomDistance(String distanceInMeters);
	
	@DefaultMessage("Press ENTER or double click a standard note to add it to additional information.")
	String hintStandardNoteDoubleClickToSelect();
	
	@DefaultMessage("Defaults to {0} when empty.")
	String hintDefaultsToWhenEmpty(String value);
	
	@DefaultMessage("{2}, {0} {1}")
	String formatName(String first, String middle, String last);
	
	@DefaultMessage("from:<br><font color='gray'>to:</font>")
	String roomSharingCorner();
	
	@DefaultMessage("{0}<br><font color='gray'>{1}</font>")
	String roomSharingTimeHeader(String from, String to);
	
	@DefaultMessage("Horizontal")
	String roomSharingHorizontal();
	
	@DefaultMessage("Free For All")
	String legendFreeForAll();
	
	@DefaultMessage("")
	String codeFreeForAll();
	
	@DefaultMessage("Not Available")
	String legendNotAvailable();
	
	@DefaultMessage("N/A")
	String codeNotAvailable();
	
	@DefaultMessage("Available")
	String legendAvailable();
	
	@DefaultMessage("")
	String codeAvailable();
	
	@DefaultMessage("<u>A</u>dd Department...")
	String buttonAddDepartment();
	
	@DefaultMessage("<u>R</u>emove All")
	String buttonRemoveAll();
	
	@DefaultMessage("Add Department...")
	String dialogAddDepartment();
	
	@DefaultMessage("-- Add Department --")
	String separatorAddDepartment();
	
	@DefaultMessage("Add All Departments")
	String buttonAddAllDepartments();
	
	@DefaultMessage("No academic session is available.")
	String noSessionAvailable();
	
	@DefaultMessage("Not Available")
	String unavailableEventDefaultName();
	
	@DefaultMessage("Room Note History")
	String sectRoomNoteHistory();
	
	@DefaultMessage("The selected room has no room note changes.")
	String noRoomNoteChanges();
	
	@DefaultMessage("Failed to load change logs: {0}")
	String failedLoadRoomNoteChanges(String cause);
	
	@DefaultMessage("Session")
	String colAcademicSession();
	
	@DefaultMessage("Manager")
	String colManager();
	
	@DefaultMessage("not set")
	String emptyNote();
	
	@DefaultMessage("Display changes across all academic sessions.")
	String checkAllSessions();
	
	@DefaultMessage("Show deleted, cancelled, and rejected meetings.")
	String showDeletedMeetings();
	
	@DefaultMessage("Capacity:")
	String propRoomCapacity();
	
	@DefaultMessage("Area:")
	String propRoomArea();
	
	@DefaultMessage("Groups:")
	String propRoomGroups();

	@DefaultMessage("Events:")
	String propRoomEventStatus();

	@DefaultMessage("Department:")
	String propRoomEventDepartment();

	@DefaultMessage("Distance:")
	String propRoomDistance();

	@DefaultMessage("Break Time:")
	String propRoomBreakTime();
	
	@DefaultMessage("Report:")
	String propReport();
	
	@DefaultMessage("Description:")
	String propDescription();
	
	@DefaultMessage("Query:")
	String propQuery();
	
	@DefaultMessage("Flags:")
	String propFlags();
	
	@DefaultMessage("Instructional Offering:")
	String propInstructionalOffering();
	
	@DefaultMessage("Reserved Space:")
	String propReservedSpace();
	
	@DefaultMessage("Expiration Date:")
	String propExpirationDate();
	
	@DefaultMessage("Restrictions:")
	String propRestrictions();
	
	@DefaultMessage("Type:")
	String propType();
	
	@DefaultMessage("Students:")
	String propStudents();
	
	@DefaultMessage("Student Group:")
	String propStudentGroup();
	
	@DefaultMessage("Course:")
	String propCourse();
	
	@DefaultMessage("Engine:")
	String propEngine();
	
	@DefaultMessage("Permission:")
	String propPermission();
	
	@DefaultMessage("Script:")
	String propScript();
	
	@DefaultMessage("Parameters:")
	String propParameters();

	@DefaultMessage("{0} ({1})")
	String label(String name, String type);

	@DefaultMessage("{0}")
	String capacity(String capacity);

	@DefaultMessage("{0} ({1} for examinations)")
	String capacityWithExam(String capacity, String examCapacity);

	@DefaultMessage("{0} ({1} for {2} examinations)")
	String capacityWithExamType(String capacity, String examCapacity, String examType);
	
	@DefaultMessage("Features")
	String roomFeatures();
	
	@DefaultMessage("No Event Department")
	String noEventDepartment();
	
	@DefaultMessage("No Room Check")
	String ignoreRoomCheck();
	
	@DefaultMessage("{0} m")
	String roomDistance(String distanceInMeters);
	
	@DefaultMessage("{0} minutes")
	String breakTime(String breakTimeInMinutes);
	
	@DefaultMessage("Insert a new row above this row.")
	String titleInsertRowAbove();
	
	@DefaultMessage("Delete this row.")
	String titleDeleteRow();
	
	@DefaultMessage("External Id")
	String fieldExternalId();
	
	@DefaultMessage("Abbreviation")
	String fieldAbbreviation();
	
	@DefaultMessage("Abbv")
	String fieldAbbv();
	
	@DefaultMessage("Short Title")
	String fieldShortTitle();
	
	@DefaultMessage("Long Title")
	String fieldLongTitle();
	
	@DefaultMessage("Title")
	String fieldTitle();

	@DefaultMessage("Code")
	String fieldCode();

	@DefaultMessage("Name")
	String fieldName();

	@DefaultMessage("Reference")
	String fieldReference();
	
	@DefaultMessage("Note")
	String fieldNote();

	@DefaultMessage("Class Date")
	String fieldClassDate();

	@DefaultMessage("Event Date")
	String fieldEventDate();
	
	@DefaultMessage("Room Type")
	String fieldRoomType();
	
	@DefaultMessage("Room")
	String fieldRoom();
	
	@DefaultMessage("Event Status")
	String fieldEventStatus();
	
	@DefaultMessage("Room Note")
	String fieldRoomNote();
	
	@DefaultMessage("Break Time")
	String fieldBreakTime();
	
	@DefaultMessage("Sort Order")
	String fieldSortOrder();
	
	@DefaultMessage("Type")
	String fieldType();
	
	@DefaultMessage("Department")
	String fieldDepartment();
	
	@DefaultMessage("Instructor")
	String fieldInstructor();

	@DefaultMessage("Role")
	String fieldRole();
	
	@DefaultMessage("Logger")
	String fieldLogger();
	
	@DefaultMessage("Level")
	String fieldLevel();
	
	@DefaultMessage("Academic Area")
	String fieldAcademicArea();
	
	@DefaultMessage("Event Management")
	String fieldEventManagement();
	
	@DefaultMessage("Applies To")
	String fieldAppliesTo();
	
	@DefaultMessage("Students")
	String fieldStudents();
	
	@DefaultMessage("Message")
	String fieldMessage();
	
	@DefaultMessage("Enabled")
	String fieldEnabled();
	
	@DefaultMessage("Instructional Offering")
	String fieldInstructionalOffering();
	
	@DefaultMessage("Reservation Type")
	String fieldReservationType();
	
	@DefaultMessage("Reserved Space")
	String fieldReservedSpace();
	
	@DefaultMessage("Expiration Date")
	String fieldExpirationDate();
	
	@DefaultMessage("Additional Emails")
	String fieldAdditionalEmails();
	
	@DefaultMessage("Session")
	String fieldSession();

	@DefaultMessage("Database")
	String fieldDatabase();

	@DefaultMessage("Status")
	String fieldStatus();

	@DefaultMessage("Manager")
	String fieldManager();
	
	@DefaultMessage("Solver")
	String fieldSolver();
	
	@DefaultMessage("Phase")
	String fieldPhase();

	@DefaultMessage("Progress")
	String fieldProgress();

	@DefaultMessage("Owner")
	String fieldOwner();

	@DefaultMessage("Host")
	String fieldHost();

	@DefaultMessage("Version")
	String fieldVersion();

	@DefaultMessage("Access")
	String toggleAccess();
	
	@DefaultMessage("Enrollment")
	String toggleEnrollment();
	
	@DefaultMessage("Advisor")
	String toggleAdvisor();
	
	@DefaultMessage("Admin")
	String toggleAdmin();
	
	@DefaultMessage("Email")
	String toggleEmail();
	
	@DefaultMessage("Wait-Listing")
	String toggleWaitList();
	
	@DefaultMessage("No Batch")
	String toggleNoBatch();
	
	@DefaultMessage("Other")
	String toggleNoCourseType();
	
	@DefaultMessage("Final Examinations")
	String finalExaminations();
	
	@DefaultMessage("Midterm Examinations")
	String midtermExaminations();
	
	@DefaultMessage("No Role")
	String noRole();
	
	@DefaultMessage("All")
	String levelAll();
	
	@DefaultMessage("Trace")
	String levelTrace();
	
	@DefaultMessage("Debug")
	String levelDebug();
	
	@DefaultMessage("Info")
	String levelInfo();
	
	@DefaultMessage("Warning")
	String levelWarning();
	
	@DefaultMessage("Error")
	String levelError();
	
	@DefaultMessage("Fatal")
	String levelFatal();
	
	@DefaultMessage("Off")
	String levelOff();
	
	@DefaultMessage("Global")
	String levelGlobal();
	
	@DefaultMessage("Logging level for {0}.")
	String descriptionLoggingLevelFor(String logger);
	
	@DefaultMessage("Last")
	String abbvLastLikeEnrollment();
	
	@DefaultMessage("Last-Like")
	String shortLastLikeEnrollment();
	
	@DefaultMessage("Last-Like Enrollment")
	String fieldLastLikeEnrollment();
	
	@DefaultMessage("Proj")
	String abbvProjectedByRule();
	
	@DefaultMessage("Projected")
	String shortProjectedByRule();
	
	@DefaultMessage("Projected by Rule")
	String fieldProjectedByRule();
	
	@DefaultMessage("Curr")
	String abbvCurrentEnrollment();
	
	@DefaultMessage("Current")
	String shortCurrentEnrollment();
	
	@DefaultMessage("Current Enrollment")
	String fieldCurrentEnrollment();
	
	@DefaultMessage("Reg")
	String abbvCourseRequests();
	
	@DefaultMessage("Registration")
	String shortCourseRequests();

	@DefaultMessage("Course Registrations")
	String fieldCourseRequests();
	
	@DefaultMessage("Req")
	String abbvRequestedEnrollment();
	
	@DefaultMessage("Requested")
	String shortRequestedEnrollment();
	
	@DefaultMessage("Requested Enrollment")
	String fieldRequestedEnrollment();
	
	@DefaultMessage("Curricula")
	String headerCurricula();
	
	@DefaultMessage("Curriculum Details")
	String headerCurriculumDetails();
	
	@DefaultMessage("Curriculum Classifications")
	String headerCurriculumClassifications();
	
	@DefaultMessage("Course Projections")
	String headerCourseProjections();
	
	@DefaultMessage("The selected offering has no curricula.")
	String offeringHasNoCurricula();
	
	@DefaultMessage("Comparing {0} students with the other selected courses:")
	String hintComparingStudentsWithOtherCourses(String students);
	
	@DefaultMessage("Students in at least 1 other course")
	String hintStudentsInOneOtherCourse();
	
	@DefaultMessage("Students in at least 2 other courses")
	String hintStudentsInTwoOtherCourses();
	
	@DefaultMessage("Students in at least 3 other courses")
	String hintStudentsInThreeOtherCourses();
	
	@DefaultMessage("Students in all other courses")
	String hintStudentsInAllOtherCourses();
	
	@DefaultMessage("Students not in any other course")
	String hintStudentsNotInAnyOtherCourse();
	
	@DefaultMessage("Students shared with {0}")
	String hinStudentsSharedWith(String course);
	
	@DefaultMessage("No conflict (different students)")
	String groupDifferentStudents();
	
	@DefaultMessage("Conflict (same students)")
	String groupSameStudents();

	@DefaultMessage("Do you realy want to delete the selected curriculum?")
	String confirmDeleteSelectedCurriculum();
	
	@DefaultMessage("Do you realy want to delete this curriculum?")
	String confirmDeleteThisCurriculum();
	
	@DefaultMessage("Do you realy want to delete the selected curricula?")
	String confirmDeleteSelectedCurricula();
	
	@DefaultMessage("Do you realy want to merge the selected curriculum?")
	String confirmMergeSelectedCurriculum();
	
	@DefaultMessage("Do you realy want to merge the selected curricula?")
	String confirmMergeSelectedCurricula();
	
	@DefaultMessage("Do you realy want to update all curricula?")
	String confirmUpdateAllCurricula();
	
	@DefaultMessage("Do you realy want to update all your curricula?")
	String confirmUpdateYourCurricula();
	
	@DefaultMessage("Do you realy want to update selected curricula?")
	String confirmUpdateSelectedCurriculum();
	
	@DefaultMessage("Do you realy want to update selected curriculum?")
	String confirmUpdateSelectedCurricula();
	
	@DefaultMessage("Do you really want to populate projected demands for all courses?")
	String confirmPopulateProjectedDemands();
	
	@DefaultMessage("This will delete all existing curricula and create them from scratch. Are you sure you want to do it?")
	String confirmDeleteAllCurricula();
	
	@DefaultMessage("Are you REALLY sure you want to recreate all curricula?")
	String confirmDeleteAllCurriculaSecondWarning();
	
	@DefaultMessage("This event including ALL its meetings will be deleted. Are you sure you want to do this?\n\nTo delete just a particular meeting, select the meeting and click on the Remove option under the More button. Do not forget to click the Update Event afterwards.")
	String confirmDeleteEvent();
	
	@DefaultMessage("ALL pending or approved meetings of this event will be cancelled. Are you sure you want to do this?\n\nTo cancel just a particular meeting, select the meeting and click on the Cancel option under the More button. Do not forget to click the Update Event afterwards.")
	String confirmCancelEvent();

	@DefaultMessage("Do you really want to execute script {0}?")
	String confirmScriptExecution(String name);
	
	@DefaultMessage("&nbsp;(of&nbsp;{0})")
	String curriculumProjectionRulesOfTotal(int total);
	
	@DefaultMessage("{0}&nbsp;&rarr;&nbsp;")
	String curriculumProjectionRulesOldValue(int lastLike);
	
	@DefaultMessage("Appearance: Courses")
	String flagAppearanceCourses();
	
	@DefaultMessage("Appearance: Examinations")
	String flagAppearanceExaminations();
	
	@DefaultMessage("Appearance: Student Sectioning")
	String flagAppearanceStudentSectioning();
	
	@DefaultMessage("Appearance: Events")
	String flagAppearanceEvents();
	
	@DefaultMessage("Appearance: Administration")
	String flagAppearanceAdministration();
	
	@DefaultMessage("Restrictions: Administrator Only")
	String flagRestrictionsAdministratorOnly();
	
	@DefaultMessage("Academic Session")
	String optionAcademicSession();
	
	@DefaultMessage("Department")
	String optionDepartment();
	
	@DefaultMessage("Departments")
	String optionDepartments();
	
	@DefaultMessage("Subject Area")
	String optionSubjectArea();
	
	@DefaultMessage("Subject Areas")
	String optionSubjectAreas();
	
	@DefaultMessage("Building")
	String optionBuilding();
	
	@DefaultMessage("Buildings")
	String optionBuildings();
	
	@DefaultMessage("Room")
	String optionRoom();
	
	@DefaultMessage("Rooms")
	String optionRooms();
	
	@DefaultMessage("Individual Reservation")
	String reservationIndividual();
	
	@DefaultMessage("Student Group Reservation")
	String reservationStudentGroup();
	
	@DefaultMessage("Curriculum Reservation")
	String reservationCurriculum();
	
	@DefaultMessage("Course Reservation")
	String reservationCourse();
	
	@DefaultMessage("Individual")
	String reservationIndividualAbbv();
	
	@DefaultMessage("Student Group")
	String reservationStudentGroupAbbv();
	
	@DefaultMessage("Curriculum")
	String reservationCurriculumAbbv();
	
	@DefaultMessage("Course")
	String reservationCourseAbbv();
	
	@DefaultMessage("Override")
	String reservationOverrideAbbv();
	
	@DefaultMessage("Unknown")
	String reservationUnknownAbbv();
	
	@DefaultMessage("Total Reserved Space")
	String totalReservedSpace();
	
	@DefaultMessage("&infin;")
	String infinity();
	
	@DefaultMessage("{0} enrolled")
	String eventGridEnrolled(int enrolled);
	
	@DefaultMessage("{0} limit")
	String eventGridLimit(int limit);
	
	@DefaultMessage("{1} of {0}")
	String addMeetingsLimitAndType(int limit, String type);
	
	@DefaultMessage("{2} {1} / {0}")
	String addMeetingsLimitEnrollmentAndType(int limit, int enrollment, String type);
	
	@DefaultMessage("{0} of {1}")
	String enrollmentOfLimit(int enrollment, int limit);
	
	@DefaultMessage("Event expired, all pending meetings have been cancelled.")
	String noteEventExpired();
	
	@DefaultMessage("Clear filter")
	String altClearFilter();
	
	@DefaultMessage("Open filter")
	String altOpenFilter();
	
	@DefaultMessage("Close filter")
	String altCloseFilter();
	
	@DefaultMessage("Click here to save the current filter value as default for this page.")
	String altStarFilter();
	
	@DefaultMessage("The current filter value is the default.")
	String altStarFilterSelected();
	
	@DefaultMessage("Password")
	String pageChangePassword();
	
	@DefaultMessage("Change Password")
	String headerChangePassword();
	
	@DefaultMessage("Request Password Change")
	String headerResetPassword();
	
	@DefaultMessage("<u>C</u>hange")
	String buttonChange();
	
	@DefaultMessage("<u>R</u>equest")
	String buttonReset();
	
	@DefaultMessage("Username:")
	String fieldUsername();
	
	@DefaultMessage("Email:")
	String fieldEmail();
	
	@DefaultMessage("Old Password:")
	String fieldOldPassword();
	
	@DefaultMessage("New Password:")
	String fieldNewPassword();
	
	@DefaultMessage("Retype Password:")
	String fieldRetypePassword();
	
	@DefaultMessage("The password was successfully changed.")
	String messagePasswordChanged();
	
	@DefaultMessage("A password change request was generated and sent to the user.")
	String messagePasswordReset();
	
	@DefaultMessage("Authentication failed: username and / or password is wrong.")
	String errorBadCredentials();
	
	@DefaultMessage("The password change request has already expired.")
	String errorPasswordResetExpired();
	
	@DefaultMessage("There is no user with the given email.")
	String errorEmailNotValid();
	
	@DefaultMessage("No matching user was found.")
	String errorNoMatchingUser();
	
	@DefaultMessage("The old password is not valid.")
	String errorOldPasswordNotValid();
	
	@DefaultMessage("The password cannot be empty.")
	String errorEnterNewPassword();
	
	@DefaultMessage("The two passwords do not match.")
	String errorNewPasswordMismatch();
	
	@DefaultMessage("Failed to change password: {0}")
	String failedToChangePassword(String reason);
	
	@DefaultMessage("Failed to request password change: {0}")
	String failedToResetPassword(String reason);
	
	@DefaultMessage("UniTime password change")
	String emailPasswordChange();
	
	@DefaultMessage("Generating password change request...")
	String waitPasswordReset();
	
	@DefaultMessage("Clearing hiberante cache...")
	String waitClearHiberanteCache();
	
	@DefaultMessage("Hibernate cache cleared.")
	String hibernateCacheCleared();
	
	@DefaultMessage("Failed to clear hibernate cache: {0}")
	String failedToClearHiberanteCache(String reason);
	
	@DefaultMessage("&nbsp;&nbsp;&nbsp;\u2307")
	String repeatingSymbol();
	
	@DefaultMessage("Bad additional email address {0}: {1}.")
	String badEmailAddress(String address, String reason);
	
	@DefaultMessage("Instructor")
	String eventContactInstructorPhone();
	
	@DefaultMessage("Coordinator")
	String eventContactCoordinatorPhone();
	
	@DefaultMessage("{0} Examinations for {1}")
	String dialogExaminations(String type, String student);
	
	@DefaultMessage("View")
	String courseCatalogLink();
	
	@DefaultMessage("Student Sectioning Solver")
	String solverStudent();
	
	@DefaultMessage("Examinations Solver")
	String solverExamination();
	
	@DefaultMessage("Course Timetabling Solver")
	String solverCourse();
	
	@DefaultMessage("Navigation")
	String navigation();
	
	@DefaultMessage("Click here to change the session / role.")
	String hintClickToChangeSession();
	
	@DefaultMessage("Page generated in {0} sec.")
	String pageGeneratedIn(String seconds);
	
	@DefaultMessage("If the pop-up window was blocked, you can follow this link to retrieve the exported file.")
	String pageBlockedPopup();
	
	@DefaultMessage("<u>D</u>ownload")
	String buttonDownload();
	
	@DefaultMessage("You can subscribe to the following iCalendar URL in your favorite calendar application. It will always return your up-to-date schedule.")
	String exportICalendarDescriptionPersonal();
	
	@DefaultMessage("You can subscribe to the following iCalendar URL in your favorite calendar application. It will always return an up-to-date calendar for {0} and your current filter selection.")
	String exportICalendarDescriptionOther(String term);
	
	@DefaultMessage("Or you can download an iCalendar file by clicking the {0} button below. While it is often easier to import an iCalendar file, such a&nbsp;calendar will not get updated automatically.")
	String exportICalendarDownload(String button);
}<|MERGE_RESOLUTION|>--- conflicted
+++ resolved
@@ -32,17 +32,10 @@
 	@DefaultMessage("Version {0} built on {1}")
 	String pageVersion(String version, String buildDate);
 	
-<<<<<<< HEAD
-	@DefaultMessage("&copy; 2008 - 2015 The Apereo Foundation,<br>distributed under Apache License, Version 2.")
-	String pageCopyright();
-	
-	@DefaultMessage("UniTime {0}, \u00A9 2008 - 2015 The Apereo Foundation, distributed under Apache License.")
-=======
 	@DefaultMessage("&copy; 2008 - 2015 The Apereo Foundation,<br>distributed under the Apache License, Version 2.")
 	String pageCopyright();
 	
 	@DefaultMessage("UniTime {0}, \u00A9 2008 - 2015 The Apereo Foundation, distributed under the Apache License.")
->>>>>>> a74aadd9
 	String pdfCopyright(String version);
 	
 	@DefaultMessage("Oooops, the loading is taking too much time... Something probably went wrong. You may need to reload this page.")
